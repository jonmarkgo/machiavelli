## Copyright (c) 2010 by Jose Antonio Martin <jantonio.martin AT gmail DOT com>
## This program is free software: you can redistribute it and/or modify it
## under the terms of the GNU Affero General Public License as published by the
## Free Software Foundation, either version 3 of the License, or (at your option
## any later version.
##
## This program is distributed in the hope that it will be useful, but WITHOUT
## ANY WARRANTY; without even the implied warranty of MERCHANTABILITY or
## FITNESS FOR A PARTICULAR PURPOSE. See the GNU Affero General Public License
## for more details.
##
## You should have received a copy of the GNU Affero General Public License
## along with this program. If not, see <http://www.gnu.org/licenses/agpl.txt>.
##
## This license is also included in the file COPYING
##
## AUTHOR: Jose Antonio Martin <jantonio.martin AT gmail DOT com>

""" Class definitions for machiavelli django application

Defines the core classes of the machiavelli game.
"""

## stdlib
import random
import thread
from datetime import datetime, timedelta

## django
from django.db import models
from django.db.models import permalink, Q, F, Count, Sum, Avg, Max
from django.core.exceptions import ObjectDoesNotExist, MultipleObjectsReturned
from django.core.cache import cache
from django.contrib.auth.models import User
import django.forms as forms
from django.utils.translation import ugettext_lazy as _
from django.conf import settings
from django.template.defaultfilters import capfirst, truncatewords, timesince, force_escape

if "notification" in settings.INSTALLED_APPS:
	from notification import models as notification
else:
	notification = None

import logging
logger = logging.getLogger(__name__)

if "condottieri_messages" in settings.INSTALLED_APPS:
	import condottieri_messages as condottieri_messages 
else:
	condottieri_messages = None

## machiavelli
from machiavelli.graphics import make_map
import machiavelli.dice as dice
import machiavelli.disasters as disasters
import machiavelli.finances as finances
import machiavelli.exceptions as exceptions

## condottieri_scenarios
from condottieri_scenarios.models import Scenario, Contender, Country, Area

## condottieri_profiles
from condottieri_profiles.models import CondottieriProfile

## condottieri_events
import machiavelli.signals as signals

UNIT_TYPES = (('A', _('Army')),
              ('F', _('Fleet')),
              ('G', _('Garrison'))
			  )

SEASONS = ((1, _('Spring')),
           (2, _('Summer')),
           (3, _('Fall')),
           )

PHINACTIVE=0
PHREINFORCE=1
PHORDERS=2
PHRETREATS=3

GAME_PHASES = ((PHINACTIVE, _('Inactive game')),
	  (PHREINFORCE, _('Military adjustments')),
	  (PHORDERS, _('Order writing')),
	  (PHRETREATS, _('Retreats')),
	  )

ORDER_CODES = (('H', _('Hold')),
			   ('B', _('Besiege')),
			   ('-', _('Advance')),
			   ('=', _('Conversion')),
			   ('C', _('Convoy')),
			   ('S', _('Support'))
				)
ORDER_SUBCODES = (
				('H', _('Hold')),
				('-', _('Advance')),
				('=', _('Conversion'))
)

## time limit in seconds for a game phase
FAST_LIMITS = (15*60, )

TIME_LIMITS = (
			#(5*24*60*60, _('5 days')),
			#(4*24*60*60, _('4 days')),
			(3*24*60*60, _('3 days')),
			(2*24*60*60, _('2 days')),
			(24*60*60, _('1 day')),
			(12*60*60, _('1/2 day')),
			(15*60, _('15 min')),
)

## SCORES
## points assigned to the first, second and third players
SCORES=[20, 10, 5]

KARMA_MINIMUM = settings.KARMA_MINIMUM
KARMA_DEFAULT = settings.KARMA_DEFAULT
KARMA_MAXIMUM = settings.KARMA_MAXIMUM
BONUS_TIME = settings.BONUS_TIME

class Invasion(object):
	""" This class is used in conflicts resolution for conditioned invasions.
	Invasion objects are not persistent (i.e. not stored in the database).
	"""

	def __init__(self, unit, area, conv=''):
		assert isinstance(unit, Unit), u"%s is not a Unit" % unit
		assert isinstance(area, GameArea), u"%s is not a GameArea" % area
		assert conv in ['', 'A', 'F'], u"%s is not a valid conversion" % conv
		self.unit = unit
		self.area = area
		self.conversion = conv

class GameManager(models.Manager):
	def joinable_by_user(self, user):
		if user.is_authenticated():
			return self.filter(slots__gt=0).exclude(player__user=user)
		else:
			return self.filter(slots__gt=0)
	
	def pending_for_user(self, user):
		return self.filter(started__isnull=True, player__user=user)	

	def finished(self):
		return self.filter(finished__isnull=False).order_by('-finished')

def get_default_version():
	try:
		v = int(settings.RULES_VERSION)
	except:
		v = 0
	return v

class Game(models.Model):
	"""
	This is the main class of the machiavelli application. It includes all the
	logic to control the flow of the game, and to resolve conflicts.

	The attributes year, season and field are null when the game is first
	created and will be populated when the game is started, from the scenario
	data.
	"""

	slug = models.SlugField(_("slug"), max_length=20, unique=True,
		help_text=_("4-20 characters, only letters, numbers, hyphens and underscores"))
	year = models.PositiveIntegerField(_("year"), blank=True, null=True)
	season = models.PositiveIntegerField(_("season"), blank=True, null=True,
		choices=SEASONS)
	phase = models.PositiveIntegerField(_("phase"), blank=True, null=True,
		choices=GAME_PHASES, default=0)
	slots = models.SmallIntegerField(_("slots"), null=False, default=0)
	scenario = models.ForeignKey(Scenario, verbose_name=_("scenario"))
	created_by = models.ForeignKey(User, editable=False,
		verbose_name=_("created by"))
	## whether the player of each country is visible
	visible = models.BooleanField(_("visible"), default=0,
		help_text=_("if checked, it will be known who controls each country"))
	map_outdated = models.BooleanField(_("map outdated"), default=0)
	time_limit = models.PositiveIntegerField(_("time limit"),
		choices=TIME_LIMITS,
		help_text=_("time available to play a turn"))
	## the time and date of the last phase change
	last_phase_change = models.DateTimeField(_("last phase change"),
		blank=True, null=True)
	created = models.DateTimeField(_("creation date"),blank=True, null=True,
		auto_now_add=True)
	started = models.DateTimeField(_("starting date"), blank=True, null=True)
	finished = models.DateTimeField(_("ending date"), blank=True, null=True)
	## if true, the game will start when it has all the players
	autostart = models.BooleanField(_("autostart"), default=True)
	cities_to_win = models.PositiveIntegerField(_("cities to win"), default=15,
		help_text=_("cities that must be controlled to win a game"))
	## if true, the player must keep all his home cities to win
	require_home_cities = models.BooleanField(_("require home cities"),
		default=False)
	## minimum number of conquered cities, apart from home country, to win
	extra_conquered_cities = models.PositiveIntegerField(default=0,
		verbose_name=_("extra conquered cities"))
	fast = models.BooleanField(_("fast"), default=0)
	uses_karma = models.BooleanField(_("uses karma"), default=True)
	paused = models.BooleanField(_("paused"), default=False)
	private = models.BooleanField(_("private"), default=0,
		help_text=_("only invited users can join the game"))
	comment = models.TextField(_("comment"), max_length=255, blank=True,
		null=True, help_text=_("optional comment for joining users"))
	## version of the rules that are used in this game
	## RULES_VERSION must be defined in settings module
	version = models.PositiveIntegerField(_("rules version"),
		default=get_default_version)
	extended_deadline = models.BooleanField(_("extended deadline"),
		default=False)

	objects = GameManager()

	class Meta:
		verbose_name = _("game")
		verbose_name_plural = _("games")

	def save(self, *args, **kwargs):
		if not self.pk:
			if self.time_limit in FAST_LIMITS:
				self.fast = True
				self.uses_karma = False
			## short games
			## TODO: make this not hardcoded
			if self.cities_to_win == 12:
				self.require_home_cities = True
				self.extra_conquered_cities = 6
		super(Game, self).save(*args, **kwargs)

	##------------------------
	## representation methods
	##------------------------
	def __unicode__(self):
		return "%d" % (self.pk)

	def _get_map_filename(self):
		if self.finished:
			return "%s_final.jpg" % self.id
		return "%s_%s_%s_%s.jpg" % (self.id, self.year, self.season, self.phase)

	map_filename = property(_get_map_filename)

	def _get_map_dir(self):
		return "%s" % self.slug

	map_dir = property(_get_map_dir)

	def get_map_url(self):
		#return "map-%s.jpg" % self.id
		return "%s/%s" % (self.map_dir, self.map_filename)

	map_url = property(get_map_url)
	
	def _get_thumbnail_url(self):
		return "%s/thumb/%s" % (self.map_dir, self.map_filename)

	thumbnail_url = property(_get_thumbnail_url)
	
	def get_absolute_url(self):
		return ('show-game', None, {'slug': self.slug})
	get_absolute_url = models.permalink(get_absolute_url)

	def reset_players_cache(self):
		""" Deletes the player list from the cache """
		key = "game-%s_player-list" % self.pk
		cache.delete(key)
	
	def player_list_ordered_by_cities(self):
		##TODO: condottieri_scenarios should not appear in the SQL query. Fix it.
		key = "game-%s_player-list" % self.pk
		result_list = cache.get(key)
		if 1: #result_list is None:
			from django.db import connection
			cursor = connection.cursor()
			cursor.execute("SELECT machiavelli_player.*, COUNT(machiavelli_gamearea.id) \
			AS cities \
			FROM machiavelli_player \
			LEFT JOIN (machiavelli_gamearea \
			INNER JOIN condottieri_scenarios_area \
			ON machiavelli_gamearea.board_area_id=condottieri_scenarios_area.id) \
			ON machiavelli_gamearea.player_id=machiavelli_player.id \
			WHERE (machiavelli_player.game_id=%s \
			AND (condottieri_scenarios_area.has_city=1 OR machiavelli_gamearea.id IS NULL)) \
			GROUP BY machiavelli_player.id \
			ORDER BY cities DESC, machiavelli_player.id;" % self.id)
			result_list = []
			print result_list
			for row in cursor.fetchall():
				result_list.append(Player.objects.get(id=row[0]))
			cache.set(key, result_list)
		return result_list

	def _get_winners_qs(self):
		""" Returns a queryset of the highest score(s) in the game """
		if self.slots > 0 or self.phase != PHINACTIVE:
			return Score.objects.none()
		scores = self.score_set.all()
		max_dict = scores.aggregate(Max('points'))
		max_points = max_dict['points__max']
		return scores.filter(points=max_points)

	winners_qs = property(_get_winners_qs)
	
	def highest_score(self):
		""" Returns the Score with the highest points value. """

		if self.slots > 0 or self.phase != PHINACTIVE:
			return Score.objects.none()
		scores = self.score_set.all().order_by('-points')
		return scores[0]
	
	def get_average_score(self):
		""" Returns the average score of the current list of players """
		
		result = CondottieriProfile.objects.filter(user__player__game=self).aggregate(average_score=Avg('total_score'))
		return result['average_score']

	def get_average_karma(self):
		""" Returns the average karma of the current list of players """
		
		result = CondottieriProfile.objects.filter(user__player__game=self).aggregate(average_karma=Avg('karma'))
		return result['average_karma']

	def get_all_units(self):
		""" Returns a queryset with all the units in the board. """
		key = "game-%s_all-units" % self.pk
		all_units = cache.get(key)
		if all_units is None:
			all_units = Unit.objects.select_related().filter(player__game=self).order_by('area__board_area__code')
			cache.set(key, all_units)
		return all_units

	def get_all_gameareas(self):
		""" Returns a queryset with all the game areas in the board. """
		key = "game-%s_all-areas" % self.pk
		all_areas = cache.get(key)
		if all_areas is None:
			all_areas = self.gamearea_set.select_related().order_by('board_area__code')
			cache.set(key, all_areas)
		return all_areas

	##------------------------
	## map methods
	##------------------------
	
	def make_map(self):
		make_map(self)
		#thread.start_new_thread(make_map, (self,))
		return True

	def map_changed(self):
		if self.map_outdated == False:
			self.map_outdated = True
			self.save()
	
	def map_saved(self):
		if self.map_outdated == True:
			self.map_outdated = False
			self.save()

	##------------------------
	## game starting methods
	##------------------------

	def start(self):
		""" Starts the game """
		if not self.started is None:
			## the game is already started
			return
		if logging:
			logger.info("Starting game %s" % self.id)
		if self.private:
			self.invitation_set.all().delete()
		self.slots = 0
		self.year = self.scenario.start_year
		self.season = 1
		self.phase = PHORDERS
		self.create_game_board()
		self.shuffle_countries()
		self.copy_country_data()
		self.home_control_markers()
		self.place_initial_units()
		if self.configuration.finances:
			self.assign_initial_income()
		if self.configuration.assassinations:
			self.create_assassins()
		self.make_map()
		self.started = datetime.now()
		self.last_phase_change = datetime.now()
		self.notify_players("game_started", {"game": self})
		self.save()

	def player_joined(self):
		self.slots -= 1
		self.save()
	
	def shuffle_countries(self):
		""" Assign a Country of the Scenario to each Player, randomly. """
		#countries = self.scenario.setup_set.exclude(country__isnull=True).values_list('country', flat=True).distinct()
		contenders = self.scenario.contender_set.exclude(country__isnull=True)
		#countries = list(countries)
		contenders = list(contenders)
		players = self.player_set.filter(user__isnull=False)
		## TODO: Enable this when condottieri_tournament is adapted to condottieri_scenarios
		#neutral_count = len(countries) - players.count()
		#if neutral_count > 0:
			## there are more countries than players
		#	neutral_ids = self.scenario.neutral_set.values_list('country', flat=True)[:neutral_count]
		#	countries = [item for item in countries if item not in neutral_ids]
		#################################################################
		## a list of tuples will be returned
		assignment = []
		## shuffle the list of countries
		#random.shuffle(countries)
		random.shuffle(contenders)
		for player in self.player_set.filter(user__isnull=False):
			#assignment.append((player, countries.pop()))
			assignment.append((player, contenders.pop()))
		for t in assignment:
			#t[0].country = Country.objects.get(id=t[1])
			t[0].contender = t[1]
			t[0].save()

	def copy_country_data(self):
		""" Copies to the player objects some properties that will never change during the game.
		This way, I hope to save some hits to the database """
		excom = self.configuration.excommunication
		finances = self.configuration.finances

		for p in self.player_set.filter(user__isnull=False):
			#p.static_name = p.country.static_name
			p.static_name = p.contender.country.static_name
			if excom:
				#p.may_excommunicate = p.country.can_excommunicate
				p.may_excommunicate = p.contender.country.can_excommunicate
			if finances:
				#t = self.scenario.treasury_set.get(country=p.country)
				#p.double_income = t.double
				p.double_income = p.contender.treasury.double
			p.save()

	def get_disabled_areas(self):
		""" Returns the disabled Areas in the game scenario """
		enabled = self.gamearea_set.values_list('board_area', flat=True)
		#return Area.objects.filter(disabledarea__scenario=self.scenario)
		return Area.objects.exclude(id__in=enabled)

	def create_game_board(self):
		""" Creates the GameAreas for the Game.	"""
		##TODO: Uncomment when condottieri_tournament is adapted to condottieri_scenarios
		disabled_ids = Area.objects.filter(disabledarea__scenario=self.scenario).values_list('id', flat=True)
		#countries = self.scenario.setup_set.exclude(country__isnull=True).values_list('country', flat=True).distinct()
		#player_count = self.player_set.exclude(user__isnull=True).count()
		#neutral_count = countries.count() - player_count
		neutral_ids = []
		#if neutral_count > 0:
		#	neutrals = self.scenario.neutral_set.values_list('country', flat=True)[:neutral_count]
		#	neutrals = list(neutrals)
		#	neutral_ids = self.scenario.home_set.filter(country__id__in=neutrals, is_home=True).values_list('area__id', flat=True)
		for a in Area.objects.all():
			if not (a.id in disabled_ids or a.id in neutral_ids):
				ga = GameArea(game=self, board_area=a)
				ga.save()

	def get_autonomous_setups(self):
		return self.scenario.autonomous
	
	def place_initial_garrisons(self):
		""" Creates the Autonomous Player, and places the autonomous garrisons at the
		start of the game.
		"""
		## create the autonomous player
		autonomous = Player(game=self, done=True)
		autonomous.save()
		for s in self.get_autonomous_setups():
			try:
				a = GameArea.objects.get(game=self, board_area=s.area)
			except:
				print "Error 1: Area not found!"
			else:	
				if s.unit_type:
					new_unit = Unit(type='G', area=a, player=autonomous)
					new_unit.save()

	def home_control_markers(self):
		for p in self.player_set.filter(user__isnull=False):
			p.home_control_markers()

	def place_initial_units(self):
		for p in self.player_set.filter(user__isnull=False):
			p.place_initial_units()
		self.place_initial_garrisons()

	def assign_initial_income(self):
		for p in self.player_set.filter(user__isnull=False):
			#t = self.scenario.treasury_set.get(country=p.country)
			#p.ducats = t.ducats
			p.ducats = p.contender.treasury.ducats
			p.save()

	def create_assassins(self):
		""" Assign each player an assassination counter for each of the other players """
		for p in self.player_set.filter(user__isnull=False):
			for q in self.player_set.filter(user__isnull=False):
				if q == p:
					continue
				assassin = Assassin()
				assassin.owner = p
				#assassin.target = q.country
				assassin.target = q.contender.country
				assassin.save()

	##--------------------------
	## time controlling methods
	##--------------------------

	def clear_phase_cache(self):
		cache_keys = [
			"game-%s_player_list" % self.pk,
			"game-%s_all-units" % self.pk,
			"game-%s_all-areas" % self.pk,
		]
		for k in cache_keys:
			cache.delete(k)

	def get_highest_karma(self):
		""" Returns the karma of the non-finished player with the highest value.
			
			Returns 0 if all the players have finished.
		"""

		players = CondottieriProfile.objects.filter(user__player__game=self,
								user__player__done=False).order_by('-karma')
		if len(players) > 0:
			return float(players[0].karma)
		return 0


	def next_phase_change(self):
		""" Returns the Time of the next compulsory phase change. """
		if self.phase == PHINACTIVE :
			return False	
		if not self.uses_karma:
			## do not use karma
			time_limit = self.time_limit
		else:
			## get the player with the highest karma, and not done
			highest = self.get_highest_karma()
			if highest > 100:
				if self.phase == PHORDERS:
					k = 1 + (highest - 100) / 200
				else:
					k = 1
			else:
				k = highest / 100
			time_limit = self.time_limit * k
			## if extended_deadline, add the base time limit
			if self.extended_deadline:
				time_limit += self.time_limit
		
		duration = timedelta(0, time_limit)

		return self.last_phase_change + duration
	

	def force_phase_change(self):
		""" When the time limit is reached and one or more of the players are
		not done, if game is not in extended deadline, make extended_deadline
		true. If game is already in extended deadline, force next turn.
		"""
		if not self.extended_deadline:
			self.extended_deadline = True
			self.save()
			## create or update revolutions for lazy players
			for p in self.player_set.all():
				if not p.done:
					p.check_revolution()
		else: #game in extended deadline
			for p in self.player_set.all():
				if not p.done:
					if self.phase == PHREINFORCE:
						if self.configuration.finances:
							units = Unit.objects.filter(player=p).order_by('id')
							ducats = p.ducats
							payable = ducats / 3
							cost = 0
							if payable > 0:
								for u in units[:payable]:
									u.paid = True
									u.save()
									cost += 3
							p.ducats = ducats - cost
							p.save()
						else:
							units = Unit.objects.filter(player=p).order_by('-id')
							reinforce = p.units_to_place()
							if reinforce < 0:
								## delete the newest units
								for u in units[:-reinforce]:
									u.delete()
					elif self.phase == PHORDERS:
						pass
					elif self.phase == PHRETREATS:
						## disband the units that should retreat
						Unit.objects.filter(player=p).exclude(must_retreat__exact='').delete()
					p.end_phase(forced=True)
		
	def time_to_limit(self):
		""" Calculates the time to the next phase change and returns it as a
		timedelta.
		"""
		if not self.phase == PHINACTIVE:
			limit = self.next_phase_change()
			return limit - datetime.now()
	
	def time_is_exceeded(self):
		"""
		Checks if the time limit has been reached. If yes, return True
		"""
		return self.time_to_limit() <= timedelta(0, 0)

	def check_finished_phase(self):
		""" This method is to be called by a management script, called by cron.
		It checks if all the players are done, then process the phase.
		If at least a player is not done, check the time limit
		"""
		players = self.player_set.all()
		msg = u"Checking phase change in game %s\n" % self.pk
		if self.time_is_exceeded():
			msg += u"Time exceeded.\n"
			self.force_phase_change()
		for p in players:
			if not p.done:
				msg += u"At least a player is not done.\n"
				return False
		msg += u"All players done.\n"
		if logging:
			logger.info(msg)
		self.all_players_done()
		self.clear_phase_cache()
		## If I don't reload players, p.new_phase overwrite the changes made by
		## self.assign_incomes()
		## TODO: optimize this
		players = self.player_set.all()
		for p in players:
			p.new_phase()

	
	def check_bonus_time(self):
		""" Returns true if, when the function is called, the first BONUS_TIME% of the
		duration has not been reached.
		"""

		duration = timedelta(0, self.time_limit * BONUS_TIME)
		limit = self.last_phase_change + duration
		to_limit = limit - datetime.now()
		if to_limit >= timedelta(0, 0):
			return True
		else:
			return False

	def get_bonus_deadline(self):
		""" Returns the latest time when karma is bonified """
		duration = timedelta(0, self.time_limit * BONUS_TIME)
		return self.last_phase_change + duration
	
	def _next_season(self):
		## take a snapshot of the units layout
		#thread.start_new_thread(save_snapshot, (self,))
		#save_snapshot(self)
		if self.season == 3:
			self.season = 1
			self.year += 1
		else:
			self.season += 1
		## delete all retreats and standoffs
		Unit.objects.filter(player__game=self).update(must_retreat='')
		GameArea.objects.filter(game=self).update(standoff=False)

	def all_players_done(self):
		end_season = False
		if self.phase == PHINACTIVE:
			return
		elif self.phase == PHREINFORCE:
			self.adjust_units()
			next_phase = PHORDERS
		elif self.phase == PHORDERS:
			if self.configuration.lenders:
				self.check_loans()
			if self.configuration.finances:
				self.process_expenses()
			if self.configuration.assassinations:
				self.process_assassinations()
			if self.configuration.assassinations or self.configuration.lenders:
				## if a player is assassinated, all his orders become 'H'
				for p in self.player_set.filter(assassinated=True):
					p.cancel_orders()
					for area in p.gamearea_set.exclude(board_area__is_sea=True):
						area.check_assassination_rebellion()
			self.process_orders()
			Order.objects.filter(unit__player__game=self).delete()
			retreats_count = Unit.objects.filter(player__game=self).exclude(must_retreat__exact='').count()
			if retreats_count > 0:
				next_phase = PHRETREATS
			else:
				end_season = True
		elif self.phase == PHRETREATS:
			self.process_retreats()
			end_season = True
		if end_season:
			## delete repressed rebellions
			Rebellion.objects.filter(player__game=self, repressed=True).delete()
			if self.season == 1:
				## delete units in famine areas
				if self.configuration.famine:
					famine_units = Unit.objects.filter(player__game=self, area__famine=True)
					for f in famine_units:
						f.delete()
					## reset famine markers
					self.gamearea_set.all().update(famine=False)
					## check plagues
					self.kill_plague_units()
			elif self.season == 2:
				## if storms are enabled, place storm markers
				self.mark_storm_areas()
			elif self.season == 3:
				## if storms are enabled, delete fleets in storm areas
				if self.configuration.storms:
					storm_units = Unit.objects.filter(player__game=self, area__storm=True)
					for f in storm_units:
						f.delete()
					## reset storm markers
					self.gamearea_set.all().update(storm=False)
				## check if any users are eliminated
				to_eliminate = []
				for p in self.player_set.filter(eliminated=False,
												user__isnull=False):
					if p.check_eliminated():
						to_eliminate.append(p)
				for p in to_eliminate:
					p.eliminate()
				self.update_controls()
				## if conquering is enabled, check conquerings
				if self.configuration.conquering:
					self.check_conquerings()
				if self.check_winner() == True:
					self.make_map()
					self.assign_scores()
					self.game_over()
					return
				## if famine enabled, place famine markers
				if self.configuration.famine:
					self.mark_famine_areas()
				## if finances are enabled, assign incomes
				if self.configuration.finances:
					try:
						self.assign_incomes()
					except Exception, e:
						print "Error assigning incomes in game %s:\n" % self.id
						print e
			## reset assassinations, and the pope can excommunicate again
			self.player_set.all().update(assassinated=False, has_sentenced=False)
			self._next_season()
			if self.season == 1:
				## if there are not finances all units are paid
				if not self.configuration.finances:
					next_phase = PHORDERS
					Unit.objects.filter(player__game=self).update(paid=True)
					for p in self.player_set.all():
						if p.units_to_place() != 0:
							next_phase = PHREINFORCE
							break
				else:
					## if playing with finances, reinforcement phase must be always played
					next_phase = PHREINFORCE
					## autonomous units are automatically paid
					Unit.objects.filter(player__game=self, player__user__isnull=True).update(paid=True) 
			else:
				next_phase = PHORDERS
		self.phase = next_phase
		self.last_phase_change = datetime.now()
		#self.map_changed()
		self.extended_deadline = False
		self.save()
		self.make_map()
		self.notify_players("new_phase", {"game": self})
    
	def adjust_units(self):
		""" Places new units and disbands the ones that are not paid """
		to_disband = Unit.objects.filter(player__game=self, paid=False)
		for u in to_disband:
			u.delete()
		to_place = Unit.objects.filter(player__game=self, placed=False)
		for u in to_place:
			u.place()
		## mark as unpaid all units
		Unit.objects.filter(player__game=self).update(paid=False)

	##------------------------
	## optional rules methods
	##------------------------
	def check_conquerings(self):
		if not self.configuration.conquering:
			return
		## a player can only be conquered if he is eliminated
		for p in self.player_set.filter(eliminated=True):
			## try fo find a home province that is not controlled by any player
			#neutral = GameArea.objects.filter(game=self,
			#						board_area__home__country=p.country,
			#						board_area__home__scenario=self.scenario,
			#						board_area__home__is_home=True,
			#						player__isnull=True).count()
			neutral = GameArea.objects.filter(game=self,
				board_area__home__contender=p.contender,
				board_area__home__is_home=True,
				player__isnull=True).count()
			if neutral > 0:
				continue
			## get the players that control part of this player's home country
			#controllers = self.player_set.filter(gamearea__board_area__home__country=p.country,
			#						gamearea__board_area__home__scenario=self.scenario,
			#						gamearea__board_area__home__is_home=True).distinct()
			controllers = self.player_set.filter(gamearea__board_area__home__contender=p.contender,
				gamearea__board_area__home__is_home=True).distinct()
			if len(controllers) == 1:
				## all the areas in home country belong to the same player
				if p != controllers[0] and p.conqueror != controllers[0]:
					## controllers[0] conquers p
					p.set_conqueror(controllers[0])

	def mark_famine_areas(self):
		if not self.configuration.famine:
			return
		codes = disasters.get_famine()
		famine_areas = GameArea.objects.filter(game=self, board_area__code__in=codes)
		for f in famine_areas:
			f.famine=True
			f.save()
			signals.famine_marker_placed.send(sender=f)
	
	def mark_storm_areas(self):
		if not self.configuration.storms:
			return
		codes = disasters.get_storms()
		storm_areas = GameArea.objects.filter(game=self, board_area__code__in=codes)
		for f in storm_areas:
			f.storm=True
			f.save()
			signals.storm_marker_placed.send(sender=f)
	
	def kill_plague_units(self):
		if not self.configuration.plague:
			return
		codes = disasters.get_plague()
		plague_areas = GameArea.objects.filter(game=self, board_area__code__in=codes)
		for p in plague_areas:
			signals.plague_placed.send(sender=p)
			for u in p.unit_set.all():
				u.delete()

	def assign_incomes(self):
		""" Gets each player's income and add it to the player's treasury """
		## get the column for variable income
		die = dice.roll_1d6()
		if logging:
			msg = "Varible income: Got a %s in game %s" % (die, self)
			logger.info(msg)
		## get a list of the ids of the major cities that generate income
		majors = self.scenario.major_cities
		majors_ids = majors.values_list('city', flat=True)
		##
		players = self.player_set.filter(user__isnull=False, eliminated=False)
		for p in players:
			i = p.get_income(die, majors_ids)
			if i > 0:
				p.add_ducats(i)

	def check_loans(self):
		""" Check if any loans have exceeded their terms. If so, apply the
		penalties. """
		loans = Loan.objects.filter(player__game=self)
		for loan in loans:
			if self.year >= loan.year and self.season >= loan.season:
				## the loan has exceeded its term
				if logging:
					msg = "%s defaulted" % loan.player
					logger.info(msg)
				loan.player.defaulted = True
				loan.player.save()
				loan.player.assassinate()
				loan.delete()
	
	def process_expenses(self):
		## undo unconfirmed expenses
		invalid_expenses = Expense.objects.filter(player__game=self, confirmed=False)
		for e in invalid_expenses:
			e.undo()
		## log expenses
		if signals:
			for e in Expense.objects.filter(player__game=self, confirmed=True):
				signals.expense_paid.send(sender=e)
		## then, process famine reliefs
		for e in Expense.objects.filter(player__game=self, type=0):
			e.area.famine = False
			e.area.save()
		## then, delete the rebellions
		for e in Expense.objects.filter(player__game=self, type=1):
			Rebellion.objects.filter(area=e.area).delete()
		## then, place new rebellions
		for e in Expense.objects.filter(player__game=self, type__in=(2,3)):
			try:
				rebellion = Rebellion(area=e.area)
				rebellion.save()
			except:
				continue
		## then, delete bribes that are countered
		expenses = Expense.objects.filter(player__game=self)
		for e in expenses:
			if e.is_bribe():
				## get the sum of counter-bribes
				cb = Expense.objects.filter(player__game=self, type=4, unit=e.unit).aggregate(Sum('ducats'))
				if not cb['ducats__sum']:
					cb['ducats__sum'] = 0
				total_cost = get_expense_cost(e.type, e.unit) + cb['ducats__sum']
				if total_cost > e.ducats:
					e.delete()
		## then, resolve the bribes for each bribed unit
		bribed_ids = Expense.objects.filter(unit__player__game=self, type__in=(5,6,7,8,9)).values_list('unit', flat=True).distinct()
		chosen = []
		## TODO: if two bribes have the same value, decide randomly between them
		for i in bribed_ids:
			bribes = Expense.objects.filter(type__in=(5,6,7,8,9), unit__id=i).order_by('-ducats')
			chosen.append(bribes[0])
		## all bribes in 'chosen' are successful, and executed
		for c in chosen:
			if c.type in (5, 8): #disband unit
				c.unit.delete()
			elif c.type in (6, 9): #buy unit
				c.unit.change_player(c.player)
			elif c.type == 7: #to autonomous
				c.unit.to_autonomous()
		## finally, delete all the expenses
		Expense.objects.filter(player__game=self).delete()

	def get_rebellions(self):
		""" Returns a queryset with all the rebellions in this game """
		return Rebellion.objects.filter(area__game=self)

	def process_assassinations(self):
		""" Resolves all the assassination attempts """
		attempts = Assassination.objects.filter(killer__game=self)
		victims = []
		msg = u"Processing assassinations in game %s:\n" % self
		for a in attempts:
			msg += u"\n%s spends %s ducats to kill %s\n" % (a.killer, a.ducats, a.target)
			if a.target in victims:
				msg += u"%s already killed\n" % a.target
				continue
			dice_rolled = int(a.ducats / 12)
			if dice_rolled < 1:
				msg += u"%s are not enough" % a.ducats
				continue
			msg += u"%s dice will be rolled\n" % dice_rolled
			if dice.check_one_six(dice_rolled):
				msg += u"Attempt is successful\n"
				## attempt is successful
				a.target.assassinate()
				victims.append(a.target)
			else:
				msg += u"Attempt fails\n"
		attempts.delete()
		if logging:
			logger.info(msg)


	##------------------------
	## turn processing methods
	##------------------------

	def get_conflict_areas(self):
		""" Returns the orders that could result in a possible conflict these are the
		advancing units and the units that try to convert into A or F.
		"""

		conflict_orders = Order.objects.filter(unit__player__game=self, code__in=['-', '=']).exclude(type__exact='G')
		conflict_areas = []
		for o in conflict_orders:
			if o.code == '-':
				if o.unit.area.board_area.is_adjacent(o.destination.board_area, fleet=(o.unit.type=='F')) or \
					o.find_convoy_line():
						area = o.destination
				else:
					continue
			else:
				## unit trying to convert into A or F
				area = o.unit.area
			conflict_areas.append(area)
		return conflict_areas

	def filter_supports(self):
		""" Checks which Units with support orders are being attacked and delete their
		orders.
		"""

		conflict_areas = self.get_conflict_areas()
		for step in (1, 2):
			## This for sequence is run twice.
			## In the first pass, all the supporting units under attack are deleted, except the ones
			## where the attack comes from the area they are supporting an advance to.
			## In the second pass, every support order being attacked by a superior force is deleted
			## because the unit will be dislodged.
			if step == 1:
				info = u"Step 2a: Cancel supports from units under attack.\n"
			elif step == 2:
				info += u"Step 2b: Cancel supports from units that will be dislodged.\n"
			support_orders = Order.objects.filter(unit__player__game=self, code__exact='S')
			for s in support_orders:
				info += u"Checking order %s.\n" % s
				if s.unit.type != 'G' and s.unit.area in conflict_areas:
					attacks = Order.objects.filter(~Q(unit__player=s.unit.player) &
												((Q(code__exact='-') & Q(destination=s.unit.area)) |
												(Q(code__exact='=') & Q(unit__area=s.unit.area) &
												Q(unit__type__exact='G'))))
					if len(attacks) > 0:
						info += u"Supporting unit is being attacked.\n"
						for a in attacks:
							if (s.subcode == '-' and s.subdestination == a.unit.area) or \
							(s.subcode == '=' and s.subtype in ['A','F'] and s.subunit.area == a.unit.area):
								if step == 1:
									info += u"Attack comes from area where support is given. Support is not broken.\n"
									info += u"Support will be broken if the unit is dislodged.\n"
									continue
								elif step == 2:
									a_unit = Unit.objects.get_with_strength(self, id=a.unit.id)
									d_unit = Unit.objects.get_with_strength(self, id=s.unit.id)
									if a_unit.strength > d_unit.strength:
										info += u"Attack from %s breaks support (unit dislodged).\n" % a_unit
										signals.support_broken.send(sender=s.unit)
										s.delete()
										break
							else:
								if step == 1:
									info += u"Attack from %s breaks support.\n" % a.unit
									signals.support_broken.send(sender=s.unit)
									s.delete()
									break
		return info

	def filter_convoys(self):
		""" Checks which Units with C orders are being attacked. Checks if they
		are going to be defeated, and if so, delete the C order. However, it
		doesn't resolve the conflict
		"""

		info = u"Step 3: Cancel convoys by fleets that will be dislodged.\n"
		## find units attacking fleets
		sea_attackers = Unit.objects.filter(Q(player__game=self),
											(Q(order__code__exact='-') &
											Q(order__destination__board_area__is_sea=True)) |
											(Q(order__code__exact='=') &
											Q(area__board_area__code__exact='VEN') &
											Q(type__exact='G')))
		for s in sea_attackers:
			order = s.get_order()
			try:
				## find the defender
				if order.code == '-':
					defender = Unit.objects.get(player__game=self,
											area=order.destination,
											type__exact='F',
											order__code__exact='C')
				elif order.code == '=' and s.area.board_area.code == 'VEN':
					defender = Unit.objects.get(player__game=self,
												area=s.area,
												type__exact='F',
												order__code__exact='C')
			except:
				## no attacked convoying fleet is found 
				continue
			else:
				info += u"Convoying %s is being attacked by %s.\n" % (defender, s)
				a_strength = Unit.objects.get_with_strength(self, id=s.id).strength
				d_strength = Unit.objects.get_with_strength(self, id=defender.id).strength
				if a_strength > d_strength:
					d_order = defender.get_order()
					if d_order:
						info += u"%s can't convoy.\n" % defender
						defender.delete_order()
					else:
						continue
		return info
	
	def filter_unreachable_attacks(self):
		""" Delete the orders of units trying to go to non-adjacent areas and not
		having a convoy line.
		"""

		info = u"Step 4: Cancel attacks to unreachable areas.\n"
		attackers = Order.objects.filter(unit__player__game=self, code__exact='-')
		for o in attackers:
			is_fleet = (o.unit.type == 'F')
			if not o.unit.area.board_area.is_adjacent(o.destination.board_area, is_fleet):
				if is_fleet:
					info += u"Impossible attack: %s.\n" % o
					o.delete()
				else:
					if not o.find_convoy_line():
						info += u"Impossible attack: %s.\n" % o
						o.delete()
		return info
	
	def resolve_auto_garrisons(self):
		""" Units with '= G' orders in areas without a garrison, convert into garrison.
		"""

		info = u"Step 1: Garrisoning units.\n"
		garrisoning = Unit.objects.filter(player__game=self,
									order__code__exact='=',
									order__type__exact='G')
		for g in garrisoning:
			info += u"%s tries to convert into garrison.\n" % g
			try:
				defender = Unit.objects.get(player__game=self,
										type__exact='G',
										area=g.area)
			except:
				info += u"Success!\n"
				g.convert('G')
				g.delete_order()
			else:
				info += u"Fail: there is a garrison in the city.\n"
		return info

	def resolve_conflicts(self):
		""" Conflict: When two or more units want to occupy the same area.
		
		This method takes all the units and decides which unit occupies each conflict
		area and which units must retreat.
		"""

		## units sorted (reverse) by a temporary strength attribute
		## strength = 1 means unit without supports
		info = u"Step 5: Process conflicts.\n"
		units = Unit.objects.list_with_strength(self)
		conditioned_invasions = []
		conditioned_origins = []
		finances = self.configuration.finances
		holding = []
		## iterate all the units
		for u in units:
			## discard all the units with H, S, B, C or no orders
			## they will not move
			u_order = u.get_order()
			if not u_order:
				info += u"%s has no orders.\n" % u
				continue
			else:
				info += u"%s was ordered: %s.\n" % (u, u_order)
				if finances and u_order.code == 'H':
					## the unit counts for removing a rebellion
					holding.append(u)
				if u_order.code in ['H', 'S', 'B', 'C']:
					continue
			##################
			s = u.strength
			info += u"Total strength = %s.\n" % s
			## rivals and defender are the units trying to enter into or stay
			## in the same area as 'u'
			rivals = u_order.get_rivals()
			defender = u_order.get_defender()
			info += u"Unit has %s rivals.\n" % len(rivals)
			conflict_area = u.get_attacked_area()
			##
			if conflict_area.standoff:
				info += u"Trying to enter a standoff area.\n"
				#u.delete_order()
				continue
			else:
				standoff = False
			## if there is a rival with the same strength as 'u', there is a
			## standoff.
			## if not, check for defenders
			for r in rivals:
				strength = Unit.objects.get_with_strength(self, id=r.id).strength
				info += u"Rival %s has strength %s.\n" % (r, strength)
				if strength >= s: #in fact, strength cannot be greater
					info += u"Rival wins.\n"
					standoff = True
					exit
				else:
					## the rival is defeated and loses its orders
					info += u"Deleting order of %s.\n" % r
					r.delete_order()
			## if there is a standoff, delete the order and all rivals' orders
			if standoff:
				conflict_area.mark_as_standoff()
				info += u"Standoff in %s.\n" % conflict_area
				for r in rivals:
					r.delete_order()
				u.delete_order()
				continue
			## if there is no standoff, rivals allow the unit to enter the area
			## then check what the defenders think
			else:
				## if there is a defender
				if isinstance(defender, Unit):
					## this is a hack to prevent a unit from invading a friend
					## a 'friend enemy' is always as strong as the invading unit
					if defender.player == u.player:
						strength = s
						info += u"Defender is a friend.\n"
					else:
						strength = Unit.objects.get_with_strength(self,
														id=defender.id).strength
					info += u"Defender %s has strength %s.\n" % (defender, strength)
					## if attacker is not as strong as defender
					if strength >= s:
						## if the defender is trying to exchange areas with
						## the attacker, there is a standoff in the defender's
						## area
						if defender.get_attacked_area() == u.area:			
							defender.area.mark_as_standoff()
							info += u"Trying to exchange areas.\n"
							info += u"Standoff in %s.\n" % defender.area
						else:
						## the invasion is conditioned to the defender leaving
							info += u"%s's movement is conditioned.\n" % u
							inv = Invasion(u, defender.area)
							if u_order.code == '-':
								info += u"%s might get empty.\n" % u.area
								conditioned_origins.append(u.area)
							elif u_order.code == '=':
								inv.conversion = u_order.type
							conditioned_invasions.append(inv)
					## if the defender is weaker, the area is invaded and the
					## defender must retreat
					else:
						defender.must_retreat = u.area.board_area.code
						defender.save()
						if u_order.code == '-':
							u.invade_area(defender.area)
							info += u"Invading %s.\n" % defender.area
						elif u_order.code == '=':
							info += u"Converting into %s.\n" % u_order.type
							u.convert(u_order.type)
						defender.delete_order()
				## no defender means either that the area is empty *OR*
				## that there is a unit trying to leave the area
				else:
					info += u"There is no defender.\n"
					try:
						unit_leaving = Unit.objects.get(type__in=['A','F'],
												area=conflict_area)
					except ObjectDoesNotExist:
						## if the province is empty, invade it
						info += u"Province is empty.\n"
						if u_order.code == '-':
							info += u"Invading %s.\n" % conflict_area
							u.invade_area(conflict_area)
						elif u_order.code == '=':
							info += u"Converting into %s.\n" % u_order.type
							u.convert(u_order.type)
					else:
						## if the area is not empty, and the unit in province
						## is not a friend, and the attacker has supports
						## it invades the area, and the unit in the province
						## must retreat (if it invades another area, it mustnt).
						if unit_leaving.player != u.player and u.strength > 1:
							info += u"There is a unit in %s, but attacker is supported.\n" % conflict_area
							unit_leaving.must_retreat = u.area.board_area.code
							unit_leaving.save()
							if u_order.code == '-':
								u.invade_area(unit_leaving.area)
								info += u"Invading %s.\n" % unit_leaving.area
							elif u_order.code == '=':
								info += u"Converting into %s.\n" % u_order.type
								u.convert(u_order.type)
						## if the area is not empty, the invasion is conditioned
						else:
							info += u"Area is not empty and attacker isn't supported, or there is a friend\n"
							info += u"%s movement is conditioned.\n" % u
							inv = Invasion(u, conflict_area)
							if u_order.code == '-':
								info += u"%s might get empty.\n" % u.area
								conditioned_origins.append(u.area)
							elif u_order.code == '=':
								inv.conversion = u_order.type
							conditioned_invasions.append(inv)
		## at this point, all the 'easy' movements and conversions have been
		## made, and we have a conditioned_invasions sequence
		## conditioned_invasions is a list of Invasion objects:
		##
		## in a first iteration, we solve the conditioned_invasions directed
		## to now empty areas
		try_empty = True
		while try_empty:
			info += u"Looking for possible, conditioned invasions.\n"
			try_empty = False
			for ci in conditioned_invasions:
				if ci.area.province_is_empty():
					info += u"Found empty area in %s.\n" % ci.area
					if ci.unit.area in conditioned_origins:
						conditioned_origins.remove(ci.unit.area)
					if ci.conversion == '':
						ci.unit.invade_area(ci.area)
					else:
						ci.unit.convert(ci.conversion)
					conditioned_invasions.remove(ci)
					try_empty = True
					break
		## in a second iteration, we cancel the conditioned_invasions that
		## cannot be made
		try_impossible = True
		while try_impossible:
			info += u"Looking for impossible, conditioned.\n"
			try_impossible = False
			for ci in conditioned_invasions:
				if not ci.area in conditioned_origins:
					## the unit is trying to invade an area with a stationary
					## unit
					info += u"Found impossible invasion in %s.\n" % ci.area
					ci.area.mark_as_standoff()
					conditioned_invasions.remove(ci)
					if ci.unit.area in conditioned_origins:
						conditioned_origins.remove(ci.unit.area)
					try_impossible = True
					break
		## at this point, if there are any conditioned_invasions, they form
		## closed circuits, so all of them should be carried out
		info += u"Resolving closed circuits.\n"
		for ci in conditioned_invasions:
			if ci.conversion == '':
				info += u"%s invades %s.\n" % (ci.unit, ci.area)
				ci.unit.invade_area(ci.area)
			else:
				info += u"%s converts into %s.\n" % (ci.unit, ci.conversion)
				ci.unit.convert(ci.conversion)
		## units in 'holding' that don't need to retreat, can put rebellions down
		for h in holding:
			if h.must_retreat != '':
				continue
			else:
				reb = h.area.has_rebellion(h.player, same=True)
				if reb:
					info += u"Rebellion in %s is put down.\n" % h.area
					reb.delete()
		
		info += u"End of conflicts processing"
		return info

	def resolve_sieges(self):
		## get units that are besieging but do not besiege a second time
		info = u"Step 6: Process sieges.\n"
		broken = Unit.objects.filter(Q(player__game=self,
									besieging__exact=True),
									~Q(order__code__exact='B'))
		for b in broken:
			info += u"Siege of %s is discontinued.\n" % b
			b.besieging = False
			b.save()		
		## get besieging units
		besiegers = Unit.objects.filter(player__game=self,
										order__code__exact='B')
		for b in besiegers:
			info += u"%s besieges " % b
			mode = ''
			if b.player.assassinated:
				info += u"\n%s belongs to an assassinated player.\n" % b
				continue
			try:
				defender = Unit.objects.get(player__game=self,
										type__exact='G',
										area=b.area)
			except:
				reb = b.area.has_rebellion(b.player, same=True)
				if reb and reb.garrisoned:
					mode = 'rebellion'
					info += u"a rebellion "
				else:
					ok = False
					info += u"Besieging an empty city. Ignoring.\n"
					b.besieging = False
					b.save()
					continue
			else:
				mode = 'garrison'
			if mode != '':
				if b.besieging:
					info += u"for second time.\n"
					b.besieging = False
					info += u"Siege is successful. "
					if mode == 'garrison':
						info += u"Garrison disbanded.\n" 
						if signals:
							signals.unit_surrendered.send(sender=defender)
						else:
							self.log_event(UnitEvent, type=defender.type,
												area=defender.area.board_area,
												message=2)
						defender.delete()
					elif mode == 'rebellion':
						info += u"Rebellion is put down.\n"
						reb.delete()
					b.save()
				else:
					info += u"for first time.\n"
					b.besieging = True
					if signals:
						signals.siege_started.send(sender=b)
					else:
						self.log_event(UnitEvent, type=b.type, area=b.area.board_area, message=3)
					if mode == 'garrison' and defender.player.assassinated:
						info += u"Player is assassinated. Garrison surrenders\n"
						if signals:
							signals.unit_surrendered.send(sender=defender)
						else:
							log_event(UnitEvent, type=defender.type,
								area=defender.area.board_area,
								message=2)
						defender.delete()
						b.besieging = False	
					b.save()
			b.delete_order()
		return info
	
	def announce_retreats(self):
		info = u"Step 7: Retreats\n"
		retreating = Unit.objects.filter(player__game=self).exclude(must_retreat__exact='')
		for u in retreating:
			info += u"%s must retreat.\n" % u
			if signals:
				signals.forced_to_retreat.send(sender=u)
			else:
				self.log_event(UnitEvent, type=u.type, area=u.area.board_area, message=1)
			## if the unit has no possible retreat, disband it
			options = u.get_possible_retreats().count()
			if options == 0:
				u.delete()
		return info

	def preprocess_orders(self):
		"""
		Deletes unconfirmed orders and logs confirmed ones.
		"""
		## delete all orders that were not confirmed
		Order.objects.filter(unit__player__game=self, confirmed=False).delete()
		## delete all orders sent by players that don't control the unit
		if self.configuration.finances:
			Order.objects.filter(player__game=self).exclude(player=F('unit__player')).delete()
		## cancel interrupted sieges
		besieging = Unit.objects.filter(player__game=self, besieging=True)
		for u in besieging:
			try:
				Order.objects.get(unit=u, code='B')
			except ObjectDoesNotExist:
				u.besieging = False
				u.save()
		## log the rest of the orders
		for o in Order.objects.filter(player__game=self, confirmed=True):
			if o.code != 'H':
				if signals:
					signals.order_placed.send(sender=o)
	
	def process_orders(self):
		""" Run a batch of methods in the correct order to process all the orders.
		"""

		self.preprocess_orders()
		info = u"Processing orders in game %s\n" % self.slug
		info += u"------------------------------\n\n"
		## resolve =G that are not opposed
		info += self.resolve_auto_garrisons()
		info += u"\n"
		## delete supports from units in conflict areas
		info += self.filter_supports()
		info += u"\n"
		## delete convoys that will be invaded
		info += self.filter_convoys()
		info += u"\n"
		## delete attacks to areas that are not reachable
		info += self.filter_unreachable_attacks()
		info += u"\n"
		## process conflicts
		info += self.resolve_conflicts()
		info += u"\n"
		## resolve sieges
		info += self.resolve_sieges()
		info += u"\n"
		info += self.announce_retreats()
		info += u"--- END ---\n"
		if logging:
			logger.info(info)
		turn_log = TurnLog(game=self, year=self.year,
							season=self.season,
							phase=self.phase,
							log=info)
		turn_log.save()

	def process_retreats(self):
		""" From the saved RetreaOrders, process the retreats. """

		disbands = RetreatOrder.objects.filter(unit__player__game=self, area__isnull=True)
		for d in disbands:
			d.unit.delete()
		retreat_areas = GameArea.objects.filter(game=self, retreatorder__isnull=False).annotate(
												number_of_retreats=Count('retreatorder'))
		for r in retreat_areas:
			if r.number_of_retreats > 1:
				disbands = RetreatOrder.objects.filter(area=r)
				for d in disbands:
					d.unit.delete()
			else:
				order = RetreatOrder.objects.get(area=r)
				unit = order.unit
				unit.retreat(order.area)
				order.delete()
	
	def update_controls(self):
		""" Checks which GameAreas have been controlled by a Player and update them.
		"""

		for area in GameArea.objects.filter(Q(game=self) &
								Q(unit__isnull=False) &
								(Q(board_area__is_sea=False) |
								Q(board_area__code__exact='VEN'))).distinct():
			players = self.player_set.filter(unit__area=area).distinct()
			if len(players) > 2:
				err_msg = "%s units in %s (game %s)" % (len(players),area, self)
				raise exceptions.WrongUnitCount(err_msg)
			elif len(players) == 1 and players[0].user:
				if area.player != players[0]:
					area.player = players[0]
					area.save()
					if signals:
						signals.area_controlled.send(sender=area)
					else:
						#self.log_event(ControlEvent, country=area.player.country, area=area.board_area)
						self.log_event(ControlEvent, country=area.player.contender.country,
							area=area.board_area)
			else:
					area.player = None
					area.save()

	##---------------------
	## logging methods
	##---------------------

	def log_event(self, e, **kwargs):
		## TODO: CATCH ERRORS
		#event = e(game=self, year=self.year, season=self.season, phase=self.phase, **kwargs)
		#event.save()
		pass


	##------------------------
	## game ending methods
	##------------------------

	def check_winner(self):
		""" Returns True if at least one player has reached the victory conditions. """

		for p in self.player_set.filter(user__isnull=False):
			if p.number_of_cities >= self.cities_to_win:
				if self.require_home_cities:
					try:
						## find a home city controlled by other player
						GameArea.objects.exclude(player=p).get(game=self,
											#board_area__home__scenario=self.scenario,
											#board_area__home__country=p.country,
											board_area__home__contender=p.contender,
											board_area__home__is_home=True,
											board_area__has_city=True)
					except ObjectDoesNotExist:
						## the player controls all his home cities
						pass
					except MultipleObjectsReturned:
						## at least two home cities are not controlled by the player
						continue
					else:
						## one home city is not controlled by the player
						continue
				if self.extra_conquered_cities > 0:
					## count the not home cities controled by the player
					extra = GameArea.objects.filter(player=p, board_area__has_city=True).exclude(
											#board_area__home__scenario=self.scenario,
											#board_area__home__country=p.country,
											board_area__home__contender=p.contender,
											board_area__home__is_home=True).count()
					if extra < self.extra_conquered_cities:
						continue
				return True
		return False

	def assign_scores(self):
		scores = []
		for p in self.player_set.filter(user__isnull=False):
			#s = Score(user=p.user, game=p.game, country=p.country,
			s = Score(user=p.user, game=p.game, country=p.contender.country,
				cities=p.number_of_cities)
			scores.append(s)
		## sort the scores, more cities go first
		scores.sort(cmp=lambda x,y: cmp(x.cities, y.cities), reverse=True)
		zeros = len(scores) - len(SCORES)
		bonus = SCORES + [0] * zeros
		i = 0
		for s in scores:
			i += 1
			if i == 1:
				s.position = i
				s.points = s.cities + bonus[0]
			else:
				if s.cities == scores[i-2].cities:
					s.position = scores[i-2].position
					s.points = scores[i-2].points
				else:
					s.position = i
					s.points = s.cities + bonus[i-1]
			s.save()
			## add the points to the profile total_score
			s.user.get_profile().total_score += s.points
			s.user.get_profile().save()
		## assign negative points to overthrown players
		overthrows = self.revolution_set.filter(overthrow=True)
		if settings.OVERTHROW_PENALTY and self.version >= 1:
			pos = len(scores)
			for o in overthrows:
				s = Score(user=o.government, game=self, country=o.country,
					points=settings.OVERTHROW_PENALTY, cities=0, position=pos)
				s.save()
				s.user.get_profile().total_score += s.points
				s.user.get_profile().save()
		
	def game_over(self):
		self.phase = PHINACTIVE
		self.finished = datetime.now()
		self.save()
		self.make_map()
		if signals:
			signals.game_finished.send(sender=self)
		self.notify_players("game_over", {"game": self})
		self.clean_useless_data()

	def clean_useless_data(self):
		""" In a finished game, delete all the data that is not going to be used
		anymore. """

		self.player_set.all().delete()
		self.gamearea_set.all().delete()
		self.invitation_set.all().delete()
		self.whisper_set.all().delete()
		self.revolution_set.filter(overthrow=False).delete()
	
	##------------------------
	## notification methods
	##------------------------

	def notify_players(self, label, extra_context={}, on_site=True):
		if notification:
			users = User.objects.filter(player__game=self,
										player__eliminated=False)
			extra_context.update({'STATIC_URL': settings.STATIC_URL, })
			if self.fast:
				notification.send_now(users, label, extra_context, on_site)
			else:
				notification.send(users, label, extra_context, on_site)

class GameCommentManager(models.Manager):
	def public(self):
		return self.get_query_set().filter(is_public=True)

class GameComment(models.Model):
	game = models.ForeignKey(Game, editable=False)
	user = models.ForeignKey(User, editable=False)
	comment = models.TextField(_('comment'))
	after_game = models.BooleanField(_('sent after the game'), default=False, editable=False)
	submit_date = models.DateTimeField(_('submission date'), auto_now_add=True,
		editable=False)
	is_public = models.BooleanField(_('is public'), default=True)

	objects = GameCommentManager()

	def save(self, *args, **kwargs):
		if not self.game.finished is None:
			self.after_game = True
		super(GameComment, self).save(*args, **kwargs)

	def __unicode__(self):
		return self.comment[:50]
		
class LiveGameManager(models.Manager):
	def get_query_set(self):
		return super(LiveGameManager, self).get_query_set().filter(finished__isnull=True, started__isnull=False)

class LiveGame(Game):
	objects = LiveGameManager()
	
	class Meta:
		proxy = True

class GameArea(models.Model):
	""" This class defines the actual game areas where each game is played. """

	game = models.ForeignKey(Game)
	board_area = models.ForeignKey(Area)
	## player is who controls the area, if any
	player = models.ForeignKey('Player', blank=True, null=True)
	standoff = models.BooleanField(default=False)
	famine = models.BooleanField(default=False)
	storm = models.BooleanField(default=False)

	def abbr(self):
		return self.board_area.code
		#return "%s (%s)" % (self.board_area.code, self.board_area.name)

	def __unicode__(self):
		#return self.board_area.name
		#return "(%(code)s) %(name)s" % {'name': self.board_area.name, 'code': self.board_area.code}
		return unicode(self.board_area)

	def build_possible(self, type):
		return self.board_area.build_possible(type)
	
	def possible_reinforcements(self):
		""" Returns a list of possible unit types for an area. """

		existing_types = []
		result = []
		units = self.unit_set.all()
		for unit in units:
	        	existing_types.append(unit.type)
		if self.build_possible('G') and not "G" in existing_types:
			result.append('G')
		if self.build_possible('F') and not ("A" in existing_types or "F" in existing_types):
			result.append('F')
		if self.build_possible('A') and not ("A" in existing_types or "F" in existing_types):
			result.append('A')
		return result

	def mark_as_standoff(self):
		if signals:
			signals.standoff_happened.send(sender=self)
		else:
			self.game.log_event(StandoffEvent, area=self.board_area)
		self.standoff = True
		self.save()

	def province_is_empty(self):
		return self.unit_set.exclude(type__exact='G').count() == 0

	def get_adjacent_areas(self, include_self=False):
		""" Returns a queryset with all the adjacent GameAreas """
		if include_self:
			cond = Q(board_area__borders=self.board_area, game=self.game) | Q(id=self.id)
		else:
			cond = Q(board_area__borders=self.board_area, game=self.game)
		adj = GameArea.objects.filter(cond).distinct()
		return adj
	
	def has_rebellion(self, player, same=True):
		""" If there is a rebellion in the area, either against the player or
		against any other player, returns the rebellion. """
		try:
			if same:
				reb = Rebellion.objects.get(area=self, player=player)
			else:
				reb = Rebellion.objects.exclude(player=player).get(area=self)
		except ObjectDoesNotExist:
			return False
		return reb

	def check_assassination_rebellion(self):
		""" When a player is assassinated this function checks if a new
		rebellion appears in the game area. """
		if self.board_area.is_sea:
			return False
		## if there are units of other players in the area, there is no rebellion
		## this is not too clear in the rules
		if Unit.objects.filter(area=self).exclude(player=self.player).count() > 0:
			return False
		if not self.has_rebellion(self.player):
			result = False
			die = dice.roll_1d6()
			try:
				Unit.objects.get(area=self, player=self.player)
			except ObjectDoesNotExist:
				occupied = False
			except MultipleObjectsReturned:
				occupied = True
			else:
				occupied = True
			## the province is a home province
			if self in self.player.home_country():
				if occupied and die == 1:
					result = True
				elif not occupied and die in (1, 2):
					result = True
			## the province is conquered
			else:
				if occupied and die in (1, 2, 3):
					result = True
				elif not occupied and die != 6:
					result = True
			if result:
				rebellion = Rebellion(area=self)
				rebellion.save()
		return False
			

def check_min_karma(sender, instance=None, **kwargs):
	if isinstance(instance, CondottieriProfile):
		if instance.karma < settings.KARMA_TO_JOIN:		
			players = Player.objects.filter(user=instance.user,
											game__slots__gt=0)
			for p in players:
				game = p.game
				if not game.private:
					p.delete()
					game.slots += 1
					game.save()
	
models.signals.post_save.connect(check_min_karma, sender=CondottieriProfile)


class Score(models.Model):
	""" This class defines the scores that a user got in a finished game. """

	user = models.ForeignKey(User)
	game = models.ForeignKey(Game)
	country = models.ForeignKey(Country)
	points = models.IntegerField(default=0)
	cities = models.PositiveIntegerField(default=0)
	position = models.PositiveIntegerField(default=0)
	""" Default value is added for compatibility with south, to be deleted after migration """
	created_at = models.DateTimeField(auto_now_add=True)

	def __unicode__(self):
		return "%s (%s)" % (self.user, self.game)

	class Meta:
		verbose_name = _("score")
		verbose_name_plural = _("scores")
		ordering = ["-game", "position"]

class Player(models.Model):
	""" This class defines the relationship between a User and a Game. """

	user = models.ForeignKey(User, blank=True, null=True) # can be null because of autonomous units
	game = models.ForeignKey(Game)
	## country is deprecated and will be deleted. Only used here to ease the migration
	## to condottieri_scenarios. contender is used in its place
	country = models.ForeignKey(Country, blank=True, null=True)
	contender = models.ForeignKey(Contender, blank=True, null=True)
	done = models.BooleanField(default=False)
	eliminated = models.BooleanField(default=False)
	conqueror = models.ForeignKey('self', related_name='conquered', blank=True, null=True)
	excommunicated = models.PositiveIntegerField(blank=True, null=True)
	assassinated = models.BooleanField(default=False)
	defaulted = models.BooleanField(default=False)
	ducats = models.PositiveIntegerField(default=0)
	double_income = models.BooleanField(default=False)
	may_excommunicate = models.BooleanField(default=False)
	static_name = models.CharField(max_length=20, default="")
	step = models.PositiveIntegerField(default=0)
	""" has_sentenced is True if the player has excommunicated OR forgiven any other player
	this turn; false if not."""
	has_sentenced = models.BooleanField(default=False)
	""" is_excommunicated is True if the player has been excommunicated, either explicitly or
	because of talking to other excommunicated player """
	is_excommunicated = models.BooleanField(default=False)
	""" pope_excommunicated is True if the player has been explicitly excommunicated """
	pope_excommunicated = models.BooleanField(default=False)

	## the 'deadline' is not persistent, and is used to order a user's players by the time
	## that they have to play
	def __init__(self, *args, **kwargs):
		self.__deadline = None
		super(Player, self,).__init__(*args, **kwargs)

	def _get_deadline(self):
		return self.__deadline
	
	def _set_deadline(self, d):
		self.__deadline = d

	deadline = property(_get_deadline, _set_deadline)

	def __unicode__(self):
		if self.user:
			return "%s (%s)" % (self.user, self.game)
		else:
			return "Autonomous in %s" % self.game

	def get_language(self):
		if self.user:
			return self.user.account_set.all()[0].get_language_display()
		else:
			return ''
	
	def get_setups(self):
		#return self.game.scenario.setup_set.filter(country=self.country).select_related()
		return self.contender.setup_set.select_related()
	
	def home_control_markers(self):
		""" Assigns each GameArea the player as owner. """
		#GameArea.objects.filter(game=self.game,
		#						board_area__home__scenario=self.game.scenario,
		#						board_area__home__country=self.country).update(player=self)
		GameArea.objects.filter(game=self.game,
			board_area__home__contender=self.contender).update(player=self)
	
	def place_initial_units(self):
		for s in self.get_setups():
			try:
				a = GameArea.objects.get(game=self.game, board_area=s.area)
			except:
				print "Error 2: Area not found!"
			else:
				if s.unit_type:
					new_unit = Unit(type=s.unit_type, area=a, player=self, paid=False)
					new_unit.save()
	
	def _get_number_of_cities(self):
		""" Returns the number of cities controlled by the player. """

		cities = GameArea.objects.filter(player=self, board_area__has_city=True)
		return len(cities)

	number_of_cities = property(_get_number_of_cities)

	def number_of_units(self):
		## this funcion is deprecated
		return self.unit_set.all().count()

	def placed_units_count(self):
		return self.unit_set.filter(placed=True).count()
	
	def units_to_place(self):
		""" Return the number of units that the player must place. Negative if
		the player has to remove units.
		"""

		if not self.user:
			return 0
		cities = self.number_of_cities
		if self.game.configuration.famine:
			famines = self.gamearea_set.filter(famine=True, board_area__has_city=True).exclude(unit__type__exact='G').count()
			cities -= famines
		units = len(self.unit_set.filter(placed=True))
		place = cities - units
		slots = len(self.get_areas_for_new_units())
		if place > slots:
			place = slots
		return place
	
	def home_country(self):
		""" Returns a queryset with Game Areas in home country. """

		#return GameArea.objects.filter(game=self.game,
		#							board_area__home__scenario=self.game.scenario,
		#							board_area__home__country=self.country,
		#							board_area__home__is_home=True)
		return GameArea.objects.filter(game=self.game,
			board_area__home__contender=self.contender,
			board_area__home__is_home=True)

	def controlled_home_country(self):
		""" Returns a queryset with GameAreas in home country controlled by player.
		"""

		return self.home_country().filter(player=self)

	def controlled_home_cities(self):
		""" Returns a queryset with GameAreas in home country, with city, 
		controlled by the player """
		return self.controlled_home_country().filter(board_area__has_city=True)

	def get_areas_for_new_units(self, finances=False):
		""" Returns a queryset with the GameAreas that accept new units. """

		if self.game.configuration.conquering:
			#conq_countries = []
			conq_contenders = []
			for c in self.conquered.all():
				#conq_countries.append(c.country)
				conq_contenders.append(c.contender)
			areas = GameArea.objects.filter(Q(player=self) &
										Q(board_area__has_city=True) &
										#Q(board_area__home__scenario=self.game.scenario) &
										Q(board_area__home__contender__scenario=self.game.scenario) &
										Q(board_area__home__is_home=True) &
										Q(famine=False) &
										#(Q(board_area__home__country=self.country) |
										(Q(board_area__home__contender=self.contender) |
										#Q(board_area__home__country__in=conq_countries)))
										Q(board_area__home__contender__in=conq_contenders)))
		else:
			areas = self.controlled_home_cities().exclude(famine=True)
		excludes = []
		for a in areas:
			if a.board_area.is_fortified and len(a.unit_set.all()) > 1:
				excludes.append(a.id)
			elif not a.board_area.is_fortified and len(a.unit_set.all()) > 0:
				excludes.append(a.id)
		if finances:
			## exclude areas where a unit has not been paid
			for u in self.unit_set.filter(placed=True, paid=False):
				excludes.append(u.area.id)
			## exclude areas with rebellion units
			rebellion_ids = Rebellion.objects.filter(player=self).values_list('area', flat=True)
			excludes += rebellion_ids
		areas = areas.exclude(id__in=excludes)
		return areas

	def cancel_orders(self):
		""" Delete all the player's orders """
		self.order_set.all().delete()
	
	def check_eliminated(self):
		""" Before updating controls, check if the player is eliminated.

		A player will be eliminated, **unless**:
		- He has at least one empty **and** controlled home city, **OR**
		- One of his home cities is occupied **only** by him.
		"""

		if not self.user:
			return False
		## find a home city controlled by the player, and empty
		cities = self.controlled_home_cities().filter(unit__isnull=True).count()
		if cities > 0:
			print "%s has empty controlled home cities" % self
			return False
		## find a home city occupied only by the player
		enemies = self.game.player_set.exclude(id=self.id)
		occupied = self.game.gamearea_set.filter(unit__player__in=enemies).distinct().values('id')
		safe = self.home_country().filter(board_area__has_city=True, unit__player=self).exclude(id__in=occupied).count()
		if safe > 0:
			print "%s has safe cities" % self
			return False
		print "%s is eliminated" % self
		return True

	def eliminate(self):
		""" Eliminates the player and removes units, controls, etc.

		If excommunication rule is being used, clear excommunications.
		.. Warning::
			This only should be used while there's only one country that can excommunicate.
		"""
		
		if self.user:
			self.eliminated = True
			self.ducats = 0
			self.is_excommunicated = False
			self.pope_excommunicated = False
			self.save()
			signals.country_eliminated.send(sender=self, country=self.contender.country)
			if logging:
				msg = "Game %s: player %s has been eliminated." % (self.game.pk,
															self.pk)
				logger.info(msg)
			for unit in self.unit_set.all():
				unit.delete()
			for area in self.gamearea_set.all():
				area.player = None
				area.save()
			## if the player has active revolutions, clear them
			try:
				rev = Revolution.objects.get(game=self.game, government=self.user, active__isnull=False)
			except:
				pass
			else:
				rev.active = False
				rev.save()
			if self.game.configuration.excommunication:
				if self.may_excommunicate:
					self.game.player_set.all().update(is_excommunicated=False, pope_excommunicated=False)

	def set_conqueror(self, player):
		if player != self:
			signals.country_conquered.send(sender=self, country=self.contender.country)
			if logging:
				msg = "Player %s conquered by player %s" % (self.pk, player.pk)
				logger.info(msg)
			self.conqueror = player
			self.save()

	def can_excommunicate(self):
		""" Returns true if player.may_excommunicate and the Player has not excommunicated or
		forgiven anyone this turn and there is no other player explicitly excommunicated """

		if self.eliminated:
			return False
		if self.game.configuration.excommunication:
			if self.may_excommunicate and not self.has_sentenced:
				try:
					Player.objects.get(game=self.game, pope_excommunicated=True)
				except ObjectDoesNotExist:
					return True
		return False

	def can_forgive(self):
		""" Returns true if player.may_excommunicate and the Player has not excommunicated or
		forgiven anyone this turn. """
		
		if self.eliminated:
			return False
		if self.game.configuration.excommunication:
			if self.may_excommunicate and not self.has_sentenced:
				return True
		return False

	def set_excommunication(self, by_pope=False):
		""" Excommunicates the player """
		self.is_excommunicated = True
		self.pope_excommunicated = by_pope
		self.save()
		self.game.reset_players_cache()
		signals.country_excommunicated.send(sender=self)
		if logging:
			msg = "Player %s excommunicated" % self.pk
			logger.info(msg)
	
	def unset_excommunication(self):
		self.is_excommunicated = False
		self.pope_excommunicated = False
		self.save()
		self.game.reset_players_cache()
		signals.country_forgiven.send(sender=self)
		if logging:
			msg = "Player %s is forgiven" % self.pk
			logger.info(msg)

	def assassinate(self):
		self.assassinated = True
		self.save()
		signals.player_assassinated.send(sender=self)

	def has_special_unit(self):
		try:
			Unit.objects.get(player=self, paid=True, cost__gt=3)
		except ObjectDoesNotExist:
			return False
		except MultipleObjectsReturned:
			return True
		else:
			return True

	def end_phase(self, forced=False):
		self.done = True
		self.step = 0
		self.save()
		if not forced:
			if self.game.uses_karma and self.game.check_bonus_time():
				## get a karma bonus
				self.user.get_profile().adjust_karma(1)
			## close possible revolutions
			self.close_revolution()
			msg = "Player %s ended phase" % self.pk
		else:
			msg = "Player %s forced to end phase" % self.pk
		if logging:
			logger.info(msg)

	def new_phase(self):
		## check that the player is not autonomous and is not eliminated
		if self.user and not self.eliminated:
			if self.game.phase == PHREINFORCE and not self.game.configuration.finances:
				if self.units_to_place() == 0:
					self.done = True
				else:
					self.done = False
			elif self.game.phase == PHORDERS:
				units = self.unit_set.all().count()
				if units <= 0:
					self.done = True
				else:
					self.done = False
			elif self.game.phase == PHRETREATS:
				retreats = self.unit_set.exclude(must_retreat__exact='').count()
				if retreats == 0:
					self.done = True
				else:
					self.done = False
			else:
				self.done = False
			self.save()

	def next_phase_change(self):
		""" Returns the time that the next forced phase change would happen,
		if this were the only player (i.e. only his own karma is considered)
		"""
		
		if not self.game.uses_karma:
			karma = 100.
		else:
			karma = float(self.user.get_profile().karma)
		if karma > 100:
			if self.game.phase == PHORDERS:
				k = 1 + (karma - 100) / 200
			else:
				k = 1
		else:
			k = karma / 100
		time_limit = self.game.time_limit * k
		if self.game.extended_deadline:
			time_limit += self.game.time_limit
		
		duration = timedelta(0, time_limit)

		return self.game.last_phase_change + duration
	
	def time_to_limit(self):
		"""
		Calculates the time to the next phase change and returns it as a
		timedelta.
		"""
		return self.next_phase_change() - datetime.now()
	
	def in_last_seconds(self):
		"""
		Returns True if the next phase change would happen in a few minutes.
		"""
		return self.time_to_limit() <= timedelta(seconds=settings.LAST_SECONDS)
	
	def time_exceeded(self):
		""" Returns true if the player has exceeded his own time, and he is playing because
		other players have not yet finished. """

		return self.next_phase_change() < datetime.now()

	def get_time_status(self):
		""" Returns a string describing the status of the player depending on the time limits.
		This string is to be used as a css class to show the time """
		now = datetime.now()
		bonus = self.game.get_bonus_deadline()
		if now <= bonus:
			return 'bonus_time'
		safe = self.next_phase_change()
		if now <= safe:
			return 'safe_time'
		return 'unsafe_time'

	def check_revolution(self):
		## the player didn't take his actions, so he loses karma
		if self.game.uses_karma:
			self.user.get_profile().adjust_karma(-10)
		revolution, created = Revolution.objects.get_or_create(game=self.game,
				government=self.user, overthrow=False)
		revolution.active = datetime.now()
		if created:
			logger.info("New revolution for player %s" % self)
			if notification:
				user = [self.user,]
				extra_context = {'game': self.game,}
				notification.send(user, "new_revolution", extra_context,
					on_site=True)
		else:
			if revolution.opposition:
				revolution.resolve()
		revolution.save()

	def close_revolution(self):
		""" The player made his actions, and any revolutions are closed """
		try:
			revolution = Revolution.objects.get(game=self.game,
				government=self.user, active__isnull=False)
		except ObjectDoesNotExist:
			return
		else:
			revolution.active = None
			revolution.save()
			logger.info("Revolution closed for player %s" % self)

	def unread_count(self):
		""" Gets the number of unread received letters """
		
		if condottieri_messages:
			return condottieri_messages.models.Letter.objects.filter(recipient_player=self, read_at__isnull=True, recipient_deleted_at__isnull=True).count()
		else:
			return 0
	
	
	##
	## Income calculation
	##
	def get_control_income(self, die, majors_ids, rebellion_ids):
		""" Gets the sum of the control income of all controlled AND empty
		provinces. Note that provinces affected by plague don't genearate
		any income"""
		gamearea_ids = self.gamearea_set.filter(famine=False).exclude(id__in=rebellion_ids).values_list('board_area', flat=True)
		income = Area.objects.filter(id__in = gamearea_ids).aggregate(Sum('control_income'))

		i =  income['control_income__sum']
		if i is None:
			return 0
		
		v = 0
		for a in majors_ids:
			if a in gamearea_ids:
				city = Area.objects.get(id=a)
				v += finances.get_ducats(city.code, die)

		return income['control_income__sum'] + v

	def get_occupation_income(self):
		""" Gets the sum of the income of all the armies and fleets in not controlled areas """
		units = self.unit_set.exclude(type="G").exclude(area__famine=True)
		units = units.filter(~Q(area__player=self) | Q(area__player__isnull=True))

		i = units.count()
		if i > 0:
			return i
		return 0

	def get_garrisons_income(self, die, majors_ids, rebellion_ids):
		""" Gets the sum of the income of all the non-besieged garrisons in non-controlled areas
		"""
		## get garrisons in non-controlled areas
		cond = ~Q(area__player=self)
		cond |= Q(area__player__isnull=True)
		cond |= (Q(area__player=self, area__famine=True))
		cond |= (Q(area__player=self, area__id__in=rebellion_ids))
		garrisons = self.unit_set.filter(type="G")
		garrisons = garrisons.filter(cond)
		garrisons = garrisons.values_list('area__board_area__id', flat=True)
		if len(garrisons) > 0:
			## get ids of gameareas where garrisons are under siege
			sieges = Unit.objects.filter(player__game=self.game, besieging=True)
			sieges = sieges.values_list('area__board_area__id', flat=True)
			## get the income
			income = Area.objects.filter(id__in=garrisons).exclude(id__in=sieges)
			if income.count() > 0:
				v = 0
				for a in income:
					if a.id in majors_ids:
						v += finances.get_ducats(a.code, die)
				income = income.aggregate(Sum('garrison_income'))
				return income['garrison_income__sum'] + v
		return 0

	def get_variable_income(self, die):
		""" Gets the variable income for the country """
		v = finances.get_ducats(self.static_name, die, self.double_income)
		## the player gets the variable income of conquered players
		if self.game.configuration.conquering:
			conquered = self.game.player_set.filter(conqueror=self)
			for c in conquered:
				v += finances.get_ducats(c.static_name, die, c.double_income)

		return v

	def get_income(self, die, majors_ids):
		""" Gets the total income in one turn """
		rebellion_ids = Rebellion.objects.filter(player=self).values_list('area', flat=True)
		income = self.get_control_income(die, majors_ids, rebellion_ids)
		income += self.get_occupation_income()
		income += self.get_garrisons_income(die, majors_ids, rebellion_ids)
		income += self.get_variable_income(die)
		return income

	def add_ducats(self, d):
		""" Adds d to the ducats field of the player."""
		self.ducats = F('ducats') + d
		self.save()
		signals.income_raised.send(sender=self, ducats=d)
		if logging:
			msg = "Player %s raised %s ducats." % (self.pk, d)
			logger.info(msg)

	def get_credit(self):
		""" Returns the number of ducats that the player can borrow from the bank. """
		if self.defaulted:
			return 0
		if self.game.configuration.unbalanced_loans:
			credit = 25
		else:
			credit = self.gamearea_set.count() + self.unit_set.count()
			if credit > 25:
				credit = 25
		return credit

class Revolution(models.Model):
	""" A Revolution instance means that ``government`` is not playing, and
	``opposition`` is trying to replace it.
	"""

	game = models.ForeignKey(Game)
	government = models.ForeignKey(User, related_name="revolutions")
	active = models.DateTimeField(null=True, blank=True)
	opposition = models.ForeignKey(User, blank=True, null=True,
		related_name="overthrows")
	overthrow = models.BooleanField(default=False)

	class Meta:
		verbose_name = _("Revolution")
		verbose_name_plural = _("Revolutions")
		unique_together = [('game', 'government'), ('game', 'opposition')]

	def __unicode__(self):
		return "%s (%s)" % (self.government, self.game)

	def _get_government_player(self):
		return Player.objects.get(game=self.game, user=self.government)

	government_player = property(_get_government_player)

	def _get_opposition_player(self):
		return Player.objects.get(game=self.game, user=self.opposition)

	opposition_player = property(_get_opposition_player)

	def _get_country(self):
<<<<<<< HEAD
		try:
			player = Player.objects.get(game=self.game, user=self.government)
		except ObjectDoesNotExist:
			player = Player.objects.get(game=self.game, user=self.opposition)
		return player.country
=======
		player = Player.objects.get(game=self.game, user=self.government)
		#return player.country
		return player.contender.country
>>>>>>> 03850d14

	country = property(_get_country)

	def resolve(self):
		if notification:
			## notify the old player
			user = [self.government,]
			extra_context = {'game': self.game,}
			notification.send(user, "lost_player", extra_context, on_site=True)
			## notify the new player
			user = [self.opposition]
			if self.game.fast:
				notification.send_now(user, "got_player", extra_context)	
			else:
				notification.send(user, "got_player", extra_context)
			logger.info("Government of %s is overthrown" % self.country)
		if signals:
			signals.government_overthrown.send(sender=self)
		player = Player.objects.get(game=self.game, user=self.government)
		player.user = self.opposition
		player.save()
		self.opposition.get_profile().adjust_karma(10)
		self.active = None
		self.overthrow = True
		self.save()

def notify_overthrow_attempt(sender, instance, created, **kw):
	if notification and isinstance(instance, Revolution) and not created:
		user = [instance.government,]
		extra_context = {'game': instance.game,}
		notification.send(user, "overthrow_attempt", extra_context , on_site=True)

models.signals.post_save.connect(notify_overthrow_attempt, sender=Revolution)

class UnitManager(models.Manager):
	def get_with_strength(self, game, **kwargs):
		u = self.get_query_set().get(**kwargs)
		query = Q(unit__player__game=game,
				  code__exact='S',
				  subunit=u)
		u_order = u.get_order()
		if not u_order:
			query &= Q(subcode__exact='H')
		else:
			if u_order.code in ('', 'H', 'S', 'C', 'B'): #unit is holding
				query &= Q(subcode__exact='H')
			elif u_order.code == '=':
				query &= Q(subcode__exact='=',
						   subtype=u_order.type)
			elif u_order.code == '-':
				query &= Q(subcode__exact='-',
						   subdestination=u_order.destination)
		#support = Order.objects.filter(query).count()
		support_sum = Order.objects.filter(query).aggregate(Sum('unit__power'))
		if support_sum['unit__power__sum'] is None:
			support = 0
		else:
			support = int(support_sum['unit__power__sum'])
		if game.configuration.finances:
			if not u_order is None and u_order.code == '-':
				if u_order.destination.has_rebellion(u.player, same=False):
					support += 1
		u.strength = u.power + support
		return u

	def list_with_strength(self, game):
		from django.db import connection
		cursor = connection.cursor()
		cursor.execute("SELECT u.id, \
							u.type, \
							u.area_id, \
							u.player_id, \
							u.besieging, \
							u.must_retreat, \
							u.placed, \
							u.paid, \
							u.cost, \
							u.power, \
							u.loyalty, \
							o.code, \
							o.destination_id, \
							o.type \
		FROM (machiavelli_player p INNER JOIN machiavelli_unit u on p.id=u.player_id) \
		LEFT JOIN machiavelli_order o ON u.id=o.unit_id \
		WHERE p.game_id=%s" % game.id)
		result_list = []
		for row in cursor.fetchall():
			support_query = Q(unit__player__game=game,
							  code__exact='S',
							  subunit__pk=row[0])
			if row[11] in (None, '', 'H', 'S', 'C', 'B'): #unit is holding
				support_query &= Q(subcode__exact='H')
			elif row[11] == '=':
				support_query &= Q(subcode__exact='=',
						   		subtype__exact=row[13])
			elif row[11] == '-':
				support_query &= Q(subcode__exact='-',
								subdestination__pk__exact=row[12])
			#support = Order.objects.filter(support_query).count()
			support_sum = Order.objects.filter(support_query).aggregate(Sum('unit__power'))
			if support_sum['unit__power__sum'] is None:
				support = 0
			else:
				support = int(support_sum['unit__power__sum'])
			unit = self.model(id=row[0], type=row[1], area_id=row[2],
							player_id=row[3], besieging=row[4],
							must_retreat=row[5], placed=row[6], paid=row[7],
							cost=row[8], power=row[9], loyalty=row[10])
			if game.configuration.finances:
				if row[11] == '-':
					destination = GameArea.objects.get(id=row[12])
					player = Player.objects.get(id=row[3])
					if destination.has_rebellion(player, same=False):
						support += 1
			unit.strength = unit.power + support
			result_list.append(unit)
		result_list.sort(cmp=lambda x,y: cmp(x.strength, y.strength), reverse=True)
		return result_list

class Unit(models.Model):
	""" This class defines a unit in a game, its location and status. """

	type = models.CharField(max_length=1, choices=UNIT_TYPES)
	area = models.ForeignKey(GameArea)
	player = models.ForeignKey(Player)
	besieging = models.BooleanField(default=0)
	""" must_retreat contains the code, if any, of the area where the attack came from """
	must_retreat = models.CharField(max_length=5, blank=True, default='')
	placed = models.BooleanField(default=True)
	paid = models.BooleanField(default=True)
	""" cost is the cost of the unit if finances are used, usually 3 """
	cost = models.PositiveIntegerField(default=3)
	""" power is the individual strength of the unit, usually 1 """
	power = models.PositiveIntegerField(default=1)
	""" loyalty is a multiplier to calculate the cost of a bribe against the unit """
	loyalty = models.PositiveIntegerField(default=1)
	
	objects = UnitManager()

	def get_order(self):
		""" If the unit has more than one order, raises an error. If not, return the order.
		When this method is called, each unit should have 0 or 1 order """
		try:
			order = Order.objects.get(unit=self)
		except MultipleObjectsReturned:
			raise MultipleObjectsReturned
		except:
			return None
		else:
			return order
	
	def get_attacked_area(self):
		""" If the unit has orders, get the attacked area, if any. This method is
		only a proxy of the Order method with the same name.
		"""
		order = self.get_order()
		if order:
			return order.get_attacked_area()
		else:
			return GameArea.objects.none()

	def supportable_order(self):
		supportable = "%s %s" % (self.type, self.area.board_area.code)
		order = self.get_order()
		if not order:
			supportable += " H"
		else:
			if order.code in ('', 'H', 'S', 'C', 'B'): #unit is holding
				supportable += " H"
			elif order.code == '=':
				supportable += " = %s" % order.type
			elif order.code == '-':
				supportable += " - %s" % order.destination.board_area.code
		return supportable

	def place(self):
		self.placed = True
		self.paid = False ## to be unpaid in the next reinforcement phase
		if signals:
			signals.unit_placed.send(sender=self)
		else:
			#self.player.game.log_event(NewUnitEvent, country=self.player.country,
			self.player.game.log_event(NewUnitEvent, country=self.player.contender.country,
								type=self.type, area=self.area.board_area)
		self.save()

	def delete(self):
		if signals:
			signals.unit_disbanded.send(sender=self)
		else:
			#self.player.game.log_event(DisbandEvent, country=self.player.country,
			self.player.game.log_event(DisbandEvent, country=self.player.contender.country,
								type=self.type, area=self.area.board_area)
		super(Unit, self).delete()
	
	def __unicode__(self):
		return _("%(type)s in %(area)s") % {'type': self.get_type_display(), 'area': self.area}

	def describe_with_cost(self):
		return _("%(type)s in %(area)s (%(cost)s ducats)") % {'type': self.get_type_display(),
														'area': self.area,
														'cost': self.cost,}
    
	def get_possible_retreats(self):
		## possible_retreats includes all adjancent, non-standoff areas, and the
		## same area where the unit is located (convert to garrison)
		cond = Q(game=self.player.game)
		cond = cond & Q(standoff=False)
		cond = cond & Q(board_area__borders=self.area.board_area)
		## exclude the area where the attack came from
		cond = cond & ~Q(board_area__code__exact=self.must_retreat)
		## exclude areas with 'A' or 'F'
		cond = cond & ~Q(unit__type__in=['A','F'])
		## for armies, exclude seas
		if self.type == 'A':
			cond = cond & Q(board_area__is_sea=False)
			cond = cond & ~Q(board_area__code__exact='VEN')
		## for fleets, exclude areas that are adjacent but their coasts are not
		elif self.type == 'F':
			exclude = []
			for area in self.area.board_area.borders.all():
				if not area.is_adjacent(self.area.board_area, fleet=True):
					exclude.append(area.id)
			cond = cond & ~Q(board_area__id__in=exclude)
			## for fleets, exclude areas that are not seas or coasts
			cond = cond & ~Q(board_area__is_sea=False, board_area__is_coast=False)
		## add the own area if there is no garrison
		## and the attack didn't come from the city
		## and there is no rebellion in the city
		if self.area.board_area.is_fortified:
			if self.type == 'A' or (self.type == 'F' and self.area.board_area.has_port):
				if self.must_retreat != self.area.board_area.code:
					try:
						Unit.objects.get(area=self.area, type='G')
					except ObjectDoesNotExist:
						try:
							Rebellion.objects.get(area=self.area, garrisoned=True)
						except ObjectDoesNotExist:
							cond = cond | Q(id__exact=self.area.id)
	
		return GameArea.objects.filter(cond).distinct()

	def invade_area(self, ga):
		if signals:
			signals.unit_moved.send(sender=self, destination=ga)
		else:
			self.player.game.log_event(MovementEvent, type=self.type,
										origin=self.area.board_area,
										destination=ga.board_area)
		self.area = ga
		self.must_retreat = ''
		self.save()
		self.check_rebellion()

	def retreat(self, destination):
		if signals:
			signals.unit_retreated.send(sender=self, destination=destination)
		else:
			self.log_event(MovementEvent, type=self.type,
										origin=self.area.board_area,
										destination=destination.board_area)
		if self.area == destination:
			assert self.area.board_area.is_fortified == True, "trying to retreat to a non-fortified city"
			self.type = 'G'
			self.must_retreat = ''
			self.save()
		else:
			self.must_retreat = ''
			self.area = destination
			self.save()
			self.check_rebellion()

	def convert(self, new_type):
		if signals:
			signals.unit_converted.send(sender=self,
										before=self.type,
										after=new_type)
		else:
			self.player.game.log_event(ConversionEvent, area=self.area.board_area,
										before=self.type,
										after=new_type)
		self.type = new_type
		self.must_retreat = ''
		self.save()
		if new_type != 'G':
			self.check_rebellion()

	def check_rebellion(self):
		## if there is a rebellion against other player, mark it as repressed
		reb = self.area.has_rebellion(self.player, same=False)
		if reb:
			reb.repress()

	def delete_order(self):
		order = self.get_order()
		if order:
			order.delete()
		return True

	def change_player(self, player):
		assert isinstance(player, Player)
		self.player = player
		self.save()
		self.check_rebellion()
		if signals:
			signals.unit_changed_country.send(sender=self)

	def to_autonomous(self):
		assert self.type == 'G'
		## find the autonomous player
		try:
			aplayer = Player.objects.get(game=self.player.game, user__isnull=True)
		except ObjectDoesNotExist:
			return
		self.player = aplayer
		self.paid = True
		self.save()
		if signals:
			signals.unit_to_autonomous.send(sender=self)

class Order(models.Model):
	""" This class defines an order from a player to a unit. The order will not be
	effective unless it is confirmed.
	"""

	#unit = models.OneToOneField(Unit)
	unit = models.ForeignKey(Unit)
	code = models.CharField(max_length=1, choices=ORDER_CODES)
	destination = models.ForeignKey(GameArea, blank=True, null=True)
	type = models.CharField(max_length=1, blank=True, null=True, choices=UNIT_TYPES)
	## suborder field is deprecated, and will be removed
	suborder = models.CharField(max_length=15, blank=True, null=True)
	subunit = models.ForeignKey(Unit, related_name='affecting_orders', blank=True, null=True)
	subcode = models.CharField(max_length=1, choices=ORDER_SUBCODES, blank=True, null=True)
	subdestination = models.ForeignKey(GameArea, related_name='affecting_orders', blank=True, null=True)
	subtype = models.CharField(max_length=1, blank=True, null=True, choices=UNIT_TYPES)
	confirmed = models.BooleanField(default=False)
	## player field is to be used when a player buys an enemy unit. It can be null for backwards
	## compatibility
	player = models.ForeignKey(Player, null=True)

	class Meta:
		unique_together = (('unit', 'player'),)
	
	def as_dict(self):
		result = {
			'id': self.pk,
			'unit': unicode(self.unit),
			'code': self.get_code_display(),
			'destination': '',
			'type': '',
			'subunit': '',
			'subcode': '',
			'subdestination': '',
			'subtype': ''
		}
		if isinstance(self.destination, GameArea):
			result.update({'destination': unicode(self.destination)})
		if not self.type == None:
			result.update({'type': self.get_type_display()})
		if isinstance(self.subunit, Unit):
			result.update({'subunit': unicode(self.subunit)})
			if not self.subcode == None:
				result.update({'subcode': self.get_subcode_display()})
			if isinstance(self.subdestination, GameArea):
				result.update({'subdestination': unicode(self.subdestination)})
			if not self.subtype == None:
				result.update({'subtype': self.get_subtype_display()})

		return result
	
	def explain(self):
		""" Returns a human readable order.	"""

		if self.code == 'H':
			msg = _("%(unit)s holds its position.") % {'unit': self.unit,}
		elif self.code == '-':
			msg = _("%(unit)s tries to go to %(area)s.") % {
							'unit': self.unit,
							'area': self.destination
							}
		elif self.code == 'B':
			msg = _("%(unit)s besieges the city.") % {'unit': self.unit}
		elif self.code == '=':
			msg = _("%(unit)s tries to convert into %(type)s.") % {
							'unit': self.unit,
							'type': self.get_type_display()
							}
		elif self.code == 'C':
			msg = _("%(unit)s must convoy %(subunit)s to %(area)s.") % {
							'unit': self.unit,
							'subunit': self.subunit,
							'area': self.subdestination
							}
		elif self.code == 'S':
			if self.subcode == 'H':
				msg=_("%(unit)s supports %(subunit)s to hold its position.") % {
							'unit': self.unit,
							'subunit': self.subunit
							}
			elif self.subcode == '-':
				msg = _("%(unit)s supports %(subunit)s to go to %(area)s.") % {
							'unit': self.unit,
							'subunit': self.subunit,
							'area': self.subdestination
							}
			elif self.subcode == '=':
				msg = _("%(unit)s supports %(subunit)s to convert into %(type)s.") % {
							'unit': self.unit,
							'subunit': self.subunit,
							'type': self.get_subtype_display()
							}
		return msg
	
	def confirm(self):
		self.confirmed = True
		self.save()
	
	def format_suborder(self):
		""" Returns a string with the abbreviated code (as in Machiavelli) of
		the suborder.
		"""

		if not self.subunit:
			return ''
		f = "%s %s" % (self.subunit.type, self.subunit.area.board_area.code)
		f += " %s" % self.subcode
		if self.subcode == None and self.subdestination != None:
			f += "- %s" % self.subdestination.board_area.code
		elif self.subcode == '-':
			f += " %s" % self.subdestination.board_area.code
		elif self.subcode == '=':
			f += " %s" % self.subtype
		return f

	def format(self):
		""" Returns a string with the abreviated code (as in Machiavelli) of
		the order.
		"""

		f = "%s %s" % (self.unit.type, self.unit.area.board_area.code)
		f += " %s" % self.code
		if self.code == '-':
			f += " %s" % self.destination.board_area.code
		elif self.code == '=':
			f += " %s" % self.type
		elif self.code == 'S' or self.code == 'C':
			f += " %s" % self.format_suborder()
		return f

	def find_convoy_line(self):
		"""
		Returns True if there is a continuous line of convoy orders from 
		the origin to the destination of the order.
		"""

		closed = []
		pending = [self.unit.area, ]
		destination = self.destination
		convoy_areas = GameArea.objects.filter(
						## in this game
						(Q(game=self.unit.player.game) &
						## being sea areas or Venice
						(Q(board_area__is_sea=True) | Q(board_area__code__exact="VEN")) & 
						## with convoy orders
						Q(unit__order__code__exact='C') &
						## convoying this unit
						Q(unit__order__subunit=self.unit) &
						## convoying to this destination
						Q(unit__order__subdestination=self.destination)) |
						## OR being the destination
						Q(id=self.destination.id))
		if len(convoy_areas) <= 1:
			return False ## there are no units with valid convoy orders
		while len(pending) > 0:
			for area in pending:
				if area in closed:
					continue
				borders = list(convoy_areas.filter(game=self.unit.player.game,
					board_area__borders=area.board_area))
				if destination in borders:
					return True ## there is a valid convoy line
				closed.append(area)
				pending.remove(area)
				for b in borders:
					if not b in closed and not b in pending:
						pending.append(b)
				break
		return False ## there is not a valid convoy path

	def get_enemies(self):
		""" Returns a Queryset with all the units trying to oppose an advance or
		conversion order.
		"""

		if self.code == '-':
			enemies = Unit.objects.filter(Q(player__game=self.unit.player.game),
										## trying to go to the same area
										Q(order__destination=self.destination) |
										## trying to exchange areas
										(Q(area=self.destination) &
										Q(order__destination=self.unit.area)) |
										## trying to convert in the same area
										(Q(type__exact='G') &
										Q(area=self.destination) &
										Q(order__code__exact='=')) |
										## trying to stay in the area
										(Q(type__in=['A','F']) &
										Q(area=self.destination) &
										(Q(order__isnull=True) |
										Q(order__code__in=['B','H','S','C'])))
										).exclude(id=self.unit.id)
		elif self.code == '=':
			enemies = Unit.objects.filter(Q(player__game=self.unit.player.game),
										## trying to go to the same area
										Q(order__destination=self.unit.area) |
										## trying to stay in the area
										(Q(type__in=['A','F']) & 
										Q(area=self.unit.area) &
										(Q(order__isnull=True) |
										Q(order__code__in=['B','H','S','C','='])
										))).exclude(id=self.unit.id)
			
		else:
			enemies = Unit.objects.none()
		return enemies
	
	def get_rivals(self):
		""" Returns a Queryset with all the units trying to enter the same
		province as the unit that gave this order.
		"""

		if self.code == '-':
			rivals = Unit.objects.filter(Q(player__game=self.unit.player.game),
										## trying to go to the same area
										Q(order__destination=self.destination) |
										## trying to convert in the same area
										(Q(type__exact='G') &
										Q(area=self.destination) &
										Q(order__code__exact='='))
										).exclude(id=self.unit.id)
		elif self.code == '=':
			rivals = Unit.objects.filter(Q(player__game=self.unit.player.game),
										## trying to go to the same area
										Q(order__destination=self.unit.area)
										).exclude(id=self.unit.id)
			
		else:
			rivals = Unit.objects.none()
		return rivals
	
	def get_defender(self):
		""" Returns a Unit trying to stay in the destination area of this order, or
		None.
		"""

		try:
			if self.code == '-':
				defender = Unit.objects.get(Q(player__game=self.unit.player.game),
										## trying to exchange areas
										(Q(area=self.destination) &
										Q(order__destination=self.unit.area)) |
										## trying to stay in the area
										(Q(type__in=['A','F']) &
										Q(area=self.destination) &
										(Q(order__isnull=True) |
										Q(order__code__in=['B','H','S','C'])))
										)
			elif self.code == '=':
				defender = Unit.objects.get(Q(player__game=self.unit.player.game),
										## trying to stay in the area
										(Q(type__in=['A','F']) & 
										Q(area=self.unit.area) &
										(Q(order__isnull=True) |
										Q(order__code__in=['B','H','S','C','='])
										)))
			else:
				defender = Unit.objects.none()
		except ObjectDoesNotExist:
			defender = Unit.objects.none()
		return defender
	
	def get_attacked_area(self):
		""" Returns the game area being attacked by this order. """

		if self.code == '-':
			return self.destination
		elif self.code == '=':
			return self.unit.area
		else:
			return GameArea.objects.none()
	
	def is_possible(self):
		"""
		Checks if an Order is possible as stated in the rules.
		"""
	
		if self.code == 'H':
			return True
		elif self.code == '-':
			## only A and F can advance
			if self.unit.type == 'A':
				## it only can advance to adjacent or coastal provinces (with convoy)
				## it cannot go to Venice or seas
				if self.destination.board_area.is_sea or self.destination.board_area.code=='VEN':
					return False
				if self.unit.area.board_area.is_coast and self.destination.board_area.is_coast:
					return True
				if self.unit.area.board_area.is_adjacent(self.destination.board_area):
					return True
			elif self.unit.type == 'F':
				## it only can go to adjacent seas or coastal provinces
				if self.destination.board_area.is_sea or self.destination.board_area.is_coast:
					if self.unit.area.board_area.is_adjacent(self.destination.board_area, fleet=True):
						return True
		elif self.code == 'B':
			## only fortified cities can be besieged
			if self.unit.area.board_area.is_fortified:
				## only As and Fs in ports can besiege
				if self.unit.type == 'A' or (self.unit.type == 'F' and self.unit.area.board_area.has_port):
					## is there an enemy Garrison in the city
					try:
						gar = Unit.objects.get(type='G', area=self.unit.area)
					except:
						reb = self.unit.area.has_rebellion(self.unit.player, same=True)
						if reb and reb.garrisoned:
							return True
						else:
							return False
					else:
						if gar.player != self.unit.player:
							return True
		elif self.code == '=':
			if self.unit.area.board_area.is_fortified:
				if self.unit.type == 'G':
					if self.type == 'A' and not self.unit.area.board_area.is_sea and not self.unit.area.board_area.code == 'VEN':
						return True
					if self.type == 'F' and self.unit.area.board_area.has_port:
						return True
				if self.type == 'G':
					try:
						## if there is already a garrison, the unit cannot be converted
						gar = Unit.objects.get(type='G', area=self.unit.area)
					except:
						if self.unit.type == 'A':
							return True
						if self.unit.type == 'F' and self.unit.area.board_area.has_port:
							return True
		elif self.code == 'C':
			if self.unit.type == 'F':
				if self.subunit.type == 'A':
					if self.unit.area.board_area.is_sea or self.unit.area.board_area.code == 'VEN':
						return True
		elif self.code == 'S':
			if self.subunit.type == 'G' and self.subcode != '=':
				return False
			if self.unit.type == 'G':
				if self.subcode == '-' and self.subdestination == self.unit.area:
					return True
				if self.subcode == 'H' and self.subunit.area == self.unit.area:
					return True
			elif self.unit.type == 'F':
				if self.subcode == '-':
					sup_area = self.subdestination.board_area
				elif self.subcode in ('H', 'B', '='):
					sup_area = self.subunit.area.board_area
				if sup_area.is_sea or sup_area.is_coast:
					if sup_area.is_adjacent(self.unit.area.board_area, fleet=True):
						return True
			elif self.unit.type == 'A':
				if self.subcode == '-':
					sup_area = self.subdestination.board_area
				elif self.subcode in ('H', 'B', '='):
					sup_area = self.subunit.area.board_area
				if not sup_area.is_sea and sup_area.is_adjacent(self.unit.area.board_area):
					return True
		return False

	def __unicode__(self):
		return self.format()

class RetreatOrder(models.Model):
	""" Defines the area where the unit must try to retreat. If ``area`` is
	blank, the unit will be disbanded.
	"""

	unit = models.ForeignKey(Unit)
	area = models.ForeignKey(GameArea, null=True, blank=True)

	def __unicode__(self):
		return "%s" % self.unit

class TurnLog(models.Model):
	""" A TurnLog is text describing the processing of the method
	``Game.process_orders()``.
	"""

	game = models.ForeignKey(Game)
	year = models.PositiveIntegerField()
	season = models.PositiveIntegerField(choices=SEASONS)
	phase = models.PositiveIntegerField(choices=GAME_PHASES)
	timestamp = models.DateTimeField(auto_now_add=True)
	log = models.TextField()

	class Meta:
		ordering = ['-timestamp',]

	def __unicode__(self):
		return self.log

class Configuration(models.Model):
	""" Defines the configuration options for each game. 
	
	At the moment, only some of them are actually implemented.
	"""

	game = models.OneToOneField(Game, verbose_name=_('game'), editable=False)
	finances = models.BooleanField(_('finances'), default=False)
	assassinations = models.BooleanField(_('assassinations'), default=False,
					help_text=_('will enable Finances'))
	bribes = models.BooleanField(_('bribes'), default=False,
					help_text=_('will enable Finances'))
	excommunication = models.BooleanField(_('excommunication'), default=False)
	#disasters = models.BooleanField(_('natural disasters'), default=False)
	special_units = models.BooleanField(_('special units'), default=False,
					help_text=_('will enable Finances'))
	strategic = models.BooleanField(_('strategic movement'), default=False)
	lenders = models.BooleanField(_('money lenders'), default=False,
					help_text=_('will enable Finances'))
	unbalanced_loans = models.BooleanField(_('unbalanced loans'), default=False,
		help_text=_('the credit for all players will be 25d'))
	conquering = models.BooleanField(_('conquering'), default=False)
	famine = models.BooleanField(_('famine'), default=False)
	plague = models.BooleanField(_('plague'), default=False)
	storms = models.BooleanField(_('storms'), default=False)
	gossip = models.BooleanField(_('gossip'), default=True)

	def __unicode__(self):
		return unicode(self.game)

	def get_enabled_rules(self):
		rules = []
		for f in self._meta.fields:
			if isinstance(f, models.BooleanField):
				if f.value_from_object(self):
					rules.append(unicode(f.verbose_name))
		return rules
	
def create_configuration(sender, instance, created, **kwargs):
    if isinstance(instance, Game) and created:
		config = Configuration(game=instance)
		config.save()

models.signals.post_save.connect(create_configuration, sender=Game)

###
### EXPENSES
###

EXPENSE_TYPES = (
	(0, _("Famine relief")),
	(1, _("Pacify rebellion")),
	(2, _("Conquered province to rebel")),
	(3, _("Home province to rebel")),
	(4, _("Counter bribe")),
	(5, _("Disband autonomous garrison")),
	(6, _("Buy autonomous garrison")),
	(7, _("Convert garrison unit")),
	(8, _("Disband enemy unit")),
	(9, _("Buy enemy unit")),
)

EXPENSE_COST = {
	0: 3,
	1: 12,
	2: 9,
	3: 15,
	4: 3,
	5: 6,
	6: 9,
	7: 9,
	8: 12,
	9: 18,
}

def get_expense_cost(type, unit=None):
	assert type in EXPENSE_COST.keys()
	k = 1
	if type in (5, 6, 7, 8, 9):
		assert isinstance(unit, Unit)
		## if the unit is in a major city
		if unit.type == 'G' and unit.area.board_area.garrison_income > 1:
			k = 2
		return k * unit.loyalty * EXPENSE_COST[type]
	else:
		return k * EXPENSE_COST[type]

class Expense(models.Model):
	""" A player may expend unit to affect some units or areas in the game. """
	player = models.ForeignKey(Player)
	ducats = models.PositiveIntegerField(default=0)
	type = models.PositiveIntegerField(choices=EXPENSE_TYPES)
	area = models.ForeignKey(GameArea, null=True, blank=True)
	unit = models.ForeignKey(Unit, null=True, blank=True)
	confirmed = models.BooleanField(default=False)

	def save(self, *args, **kwargs):
		## expenses that need an area
		if self.type in (0, 1, 2, 3):
			assert isinstance(self.area, GameArea), "Expense needs a GameArea"
		## expenses that need a unit
		elif self.type in (4, 5, 6, 7, 8, 9):
			assert isinstance(self.unit, Unit), "Expense needs a Unit"
		else:
			raise ValueError, "Wrong expense type %s" % self.type
		## if no errors raised, save the expense
		super(Expense, self).save(*args, **kwargs)
		if logging:
			msg = "New expense in game %s: %s" % (self.player.game.id,
													self)
			logger.info(msg)
	
	def __unicode__(self):
		data = {
			#'country': self.player.country,
			'country': self.player.contender.country,
			'area': self.area,
			'unit': self.unit,
		}
		messages = {
			0: _("%(country)s reliefs famine in %(area)s"),
			1: _("%(country)s pacifies rebellion in %(area)s"),
			2: _("%(country)s promotes a rebellion in %(area)s"),
			3: _("%(country)s promotes a rebellion in %(area)s"),
			4: _("%(country)s tries to counter bribe on %(unit)s"),
			5: _("%(country)s tries to disband %(unit)s"),
			6: _("%(country)s tries to buy %(unit)s"),
			7: _("%(country)s tries to turn %(unit)s into an autonomous garrison"),
			8: _("%(country)s tries to disband %(unit)s"),
			9: _("%(country)s tries to buy %(unit)s"),
		}

		if self.type in messages.keys():
			return messages[self.type] % data
		else:
			return "Unknown expense"
	
	def is_bribe(self):
		return self.type in (5, 6, 7, 8, 9)

	def is_allowed(self):
		""" Return true if it's not a bribe or the unit is in a valid area as
		stated in the rules. """
		if self.type in (0, 1, 2, 3, 4):
			return True
		elif self.is_bribe():
			## self.unit must be adjacent to a unit or area of self.player
			## then, find the borders of self.unit
			adjacent = self.unit.area.get_adjacent_areas()

	def undo(self):
		""" Deletes the expense and returns the money to the player """
		if self.type in (6, 9):
			## trying to buy a unit
			try:
				order = Order.objects.get(player=self.player, unit=self.unit)
			except ObjectDoesNotExist:
				pass
			else:
				order.delete()
		self.player.ducats += self.ducats
		self.player.save()
		if logging:
			msg = "Deleting expense in game %s: %s." % (self.player.game.id,
													self)
			logger.info(msg)
		self.delete()

class Rebellion(models.Model):
	"""
	A Rebellion may be placed in a GameArea if finances rules are applied.
	Rebellion.player is the player who controlled the GameArea when the
	Rebellion was placed. Rebellion.garrisoned is True if the Rebellion is
	in a garrisoned city.
	"""
	area = models.ForeignKey(GameArea, unique=True)
	player = models.ForeignKey(Player)
	garrisoned = models.BooleanField(default=False)
	"""
	A rebellion marked as repressed will be deleted at the end of the season
	"""
	repressed = models.BooleanField(default=False)

	def __unicode__(self):
		return "Rebellion in %(area)s against %(player)s" % {'area': self.area,
														'player': self.player}
	
	def save(self, *args, **kwargs):
		if self.id is None:
			## area must be controlled by a player, who is assigned to the rebellion
			try:
				self.player = self.area.player
			except:
				return False
			## a rebellion cannot be placed in a sea area
			if self.area.board_area.is_sea:
				return False
			## check if the rebellion is to be garrisoned
			if self.area.board_area.is_fortified:
				try:
					Unit.objects.get(area=self.area, type='G')
				except ObjectDoesNotExist:
					self.garrisoned = True
				else:
					## there is a garrison in the city
					if self.area.board_area.code == 'VEN':
						## there cannot be a rebellion in Venice sea area
						return False
			if signals:
				signals.rebellion_started.send(sender=self.area)
		super(Rebellion, self).save(*args, **kwargs)

	def repress(self):
		self.repressed = True
		self.save()
	
class Loan(models.Model):
	""" A Loan describes a quantity of money that a player borrows from the bank, with a term """
	player = models.OneToOneField(Player)
	debt = models.PositiveIntegerField(default=0)
	season = models.PositiveIntegerField(choices=SEASONS)
	year = models.PositiveIntegerField(default=0)

	def __unicode__(self):
		return "%(player)s ows %(debt)s ducats" % {'player': self.player, 'debt': self.debt, }

class Assassin(models.Model):
	""" An Assassin represents a counter that a Player owns, to murder the leader of a country """
	owner = models.ForeignKey(Player)
	target = models.ForeignKey(Country)

	def __unicode__(self):
		return "%(owner)s may assassinate %(target)s" % {'owner': self.owner, 'target': self.target, }

class Assassination(models.Model):
	""" An Assassination describes an attempt made by a Player to murder the leader of another
	Country, spending some Ducats """
	killer = models.ForeignKey(Player, related_name="assassination_attempts")
	target = models.ForeignKey(Player, related_name="assassination_targets")
	ducats = models.PositiveIntegerField(default=0)

	def __unicode__(self):
		return "%(killer)s tries to kill %(target)s" % {'killer': self.killer, 'target': self.target, }

	def explain(self):
		return _("%(ducats)sd to kill the leader of %(country)s.") % {'ducats': self.ducats,
																	#'country': self.target.country}
																	'country': self.target.contender.country}

class Whisper(models.Model):
	""" A whisper is an _anonymous_ message that is shown in the game screen. """
	created_at = models.DateTimeField(auto_now_add=True)
	user = models.ForeignKey(User)
	as_admin = models.BooleanField(default=False)
	game = models.ForeignKey(Game)
	text = models.CharField(max_length=140,
		help_text=_("limit of 140 characters"))
	order = models.PositiveIntegerField(editable=False, default=0)

	class Meta:
		ordering = ["-created_at" ,]
		unique_together = (("game", "order"),)

	def __unicode__(self):
		return self.text

	def as_li(self):
		if self.as_admin:
			li = u"<li class=\"admin\">"
		else:
			li = u"<li>"
		html = u"%(li)s<strong>#%(order)s</strong>&nbsp;&nbsp;%(text)s<span class=\"date\">%(date)s</span> </li>" % {
								'order': self.order,
								'li': li,
								'date': timesince(self.created_at),
								'text': force_escape(self.text), }
		return html

def whisper_order(sender, instance, **kw):
	""" Checks if a whisper has already an 'order' value and, if not, calculate
	and assign one """
	if instance.order is None or instance.order == 0:
		whispers = Whisper.objects.filter(game=instance.game).order_by("-order")
		try:
			last = whispers[0].order
			instance.order = last + 1
		except IndexError:
			instance.order = 1

models.signals.pre_save.connect(whisper_order, sender=Whisper)

class Invitation(models.Model):
	""" A private game accepts only users that have been invited by the creator
	of the game. """
	game = models.ForeignKey(Game)
	user = models.ForeignKey(User)
	message = models.TextField(default="", blank=True)

	class Meta:
		unique_together = (('game', 'user'),)

	def __unicode__(self):
		return "%s" % self.user

def notify_new_invitation(sender, instance, created, **kw):
	if notification and isinstance(instance, Invitation) and created:
		user = [instance.user,]
		extra_context = {'game': instance.game,
						'invitation': instance,
						'STATIC_URL': settings.STATIC_URL, }
		notification.send(user, "new_invitation", extra_context , on_site=True)

models.signals.post_save.connect(notify_new_invitation, sender=Invitation)

class Journal(models.Model):
	user = models.ForeignKey(User)
	game = models.ForeignKey(Game)
	content = models.TextField(default="", blank=True)

	class Meta:
		unique_together = (('user', 'game'),)

	def __unicode__(self):
		return u"%s in %s" % (self.user, self.game)

	def _get_excerpt(self):
		return self.content.split("%%")[0]
	
	excerpt = property(_get_excerpt)<|MERGE_RESOLUTION|>--- conflicted
+++ resolved
@@ -2416,17 +2416,11 @@
 	opposition_player = property(_get_opposition_player)
 
 	def _get_country(self):
-<<<<<<< HEAD
 		try:
 			player = Player.objects.get(game=self.game, user=self.government)
 		except ObjectDoesNotExist:
 			player = Player.objects.get(game=self.game, user=self.opposition)
 		return player.country
-=======
-		player = Player.objects.get(game=self.game, user=self.government)
-		#return player.country
-		return player.contender.country
->>>>>>> 03850d14
 
 	country = property(_get_country)
 
